--- conflicted
+++ resolved
@@ -8,26 +8,6 @@
    the License.  You may obtain a copy of the License at
 
        http://www.apache.org/licenses/LICENSE-2.0
-<<<<<<< HEAD
-
-   Unless required by applicable law or agreed to in writing, software
-   distributed under the License is distributed on an "AS IS" BASIS,
-   WITHOUT WARRANTIES OR CONDITIONS OF ANY KIND, either express or implied.
-   See the License for the specific language governing permissions and
-   limitations under the License.
--->
-<project xmlns="http://maven.apache.org/POM/4.0.0"
-    xmlns:xsi="http://www.w3.org/2001/XMLSchema-instance"
-    xsi:schemaLocation="http://maven.apache.org/POM/4.0.0 https://maven.apache.org/xsd/maven-4.0.0.xsd">
-    <modelVersion>4.0.0</modelVersion>
-    <parent>
-        <groupId>org.apache.commons</groupId>
-        <artifactId>examples-ga</artifactId>
-        <version>4.0-SNAPSHOT</version>
-    </parent>
-    <artifactId>examples-ga-math-functions</artifactId>
-=======
->>>>>>> 07deb60e
 
    Unless required by applicable law or agreed to in writing, software
    distributed under the License is distributed on an "AS IS" BASIS,
@@ -57,33 +37,8 @@
     <!-- Workaround to avoid duplicating config files. -->
     <math.parent.dir>${basedir}/../../..</math.parent.dir>
 
-<<<<<<< HEAD
-        <uberjar.name>examples-ga-mathfunctions</uberjar.name>
-        <project.mainClass>org.apache.commons.math4.examples.ga.mathfunctions.StandAlone</project.mainClass>
-        <slf4jVersion>1.7.32</slf4jVersion>
-    </properties>
-
-    <dependencies>
-        <dependency>
-            <groupId>org.apache.commons</groupId>
-            <artifactId>commons-math-ga</artifactId>
-            <version>4.0-SNAPSHOT</version>
-        </dependency>
-        <dependency>
-            <groupId>org.jfree</groupId>
-            <artifactId>jfreechart</artifactId>
-            <version>1.5.3</version>
-        </dependency>
-        <dependency>
-            <groupId>org.slf4j</groupId>
-            <artifactId>slf4j-simple</artifactId>
-            <version>${slf4jVersion}</version>
-        </dependency>
-    </dependencies>
-=======
     <uberjar.name>examples-ga-mathfunctions</uberjar.name>
     <project.mainClass>org.apache.commons.math4.examples.ga.mathfunctions.StandAlone</project.mainClass>
   </properties>
 
->>>>>>> 07deb60e
 </project>