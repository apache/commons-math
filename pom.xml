<?xml version="1.0" encoding="UTF-8"?>
<!--
   Licensed to the Apache Software Foundation (ASF) under one or more
   contributor license agreements.  See the NOTICE file distributed with
   this work for additional information regarding copyright ownership.
   The ASF licenses this file to You under the Apache License, Version 2.0
   (the "License"); you may not use this file except in compliance with
   the License.  You may obtain a copy of the License at

       http://www.apache.org/licenses/LICENSE-2.0

   Unless required by applicable law or agreed to in writing, software
   distributed under the License is distributed on an "AS IS" BASIS,
   WITHOUT WARRANTIES OR CONDITIONS OF ANY KIND, either express or implied.
   See the License for the specific language governing permissions and
   limitations under the License.
-->
<project xmlns="http://maven.apache.org/POM/4.0.0" xmlns:xsi="http://www.w3.org/2001/XMLSchema-instance" xsi:schemaLocation="http://maven.apache.org/POM/4.0.0 http://maven.apache.org/maven-v4_0_0.xsd">
  <modelVersion>4.0.0</modelVersion>

  <parent>
    <groupId>org.apache.commons</groupId>
    <artifactId>commons-parent</artifactId>
    <version>52</version>
  </parent>

  <artifactId>commons-math-parent</artifactId>
  <version>4.0-SNAPSHOT</version>
  <packaging>pom</packaging>
  <name>Apache Commons Math</name>
  <description>
    The Apache Commons Math project is a library of lightweight mathematics
    and statistics components addressing common practical problems.
  </description>
  <url>http://commons.apache.org/proper/commons-math/</url>
  <inceptionYear>2003</inceptionYear>

  <properties>
    <!-- Do not change: "math" is the name of the component even if the
         name of the base package evolves with major release numbers
         (see "commons.osgi.symbolicName", below). -->
    <commons.componentid>math</commons.componentid>
    <!-- The Java Module System Name -->
    <commons.module.name>org.apache.commons.math4</commons.module.name>
    <!-- This value must reflect the current name of the base package. -->
    <commons.osgi.symbolicName>org.apache.commons.math4</commons.osgi.symbolicName>
    <!-- OSGi -->
    <commons.osgi.export>org.apache.commons.math4</commons.osgi.export>
    <!-- do not use snapshot suffix here -->
    <commons.release.version>4.0</commons.release.version>
    <commons.release.desc>(requires Java 8+)</commons.release.desc>
    <commons.rc.version>RC1</commons.rc.version>
    <commons.binary.suffix>-bin</commons.binary.suffix>

    <commons.jira.id>MATH</commons.jira.id>
    <commons.jira.pid>12310485</commons.jira.pid>
    <commons.encoding>UTF-8</commons.encoding>
    <maven.compiler.source>1.8</maven.compiler.source>
    <maven.compiler.target>1.8</maven.compiler.target>
    <math.pmd.version>3.13.0</math.pmd.version>
    <math.pmd.dep.version>6.21.0</math.pmd.dep.version>
    <math.checkstyle.version>3.1.0</math.checkstyle.version>
    <math.checkstyle.dep.version>8.29</math.checkstyle.dep.version>
    <math.mathjax.version>2.7.2</math.mathjax.version>
    <math.commons.numbers.version>1.0-SNAPSHOT</math.commons.numbers.version>
    <math.commons.rng.version>1.3</math.commons.rng.version>
    <math.commons.geometry.version>1.0-SNAPSHOT</math.commons.geometry.version>
    <math.commons.statistics.version>1.0-SNAPSHOT</math.commons.statistics.version>
    <math.commons.math3.version>3.6.1</math.commons.math3.version>
    <!-- Workaround to avoid duplicating config files. -->
    <math.parent.dir>${basedir}</math.parent.dir>

    <!-- Increase from commons-parent -->
    <commons.jacoco.methodRatio>1.00</commons.jacoco.methodRatio>
    <!-- Set to true when coverage goals are achieved -->
    <commons.jacoco.haltOnFailure>false</commons.jacoco.haltOnFailure>

    <!-- Fix to avoid JXR 3.0.0 forking the lifecycle phase 'compile' during site report
       jxr:aggregate. If compile is forked, the dist-archive build fails when attempting
       to collect the artifacts from other modules. -->
    <commons.jxr.version>2.5</commons.jxr.version>

    <!-- Override CP 47 -->
    <commons.spotbugs.version>3.1.8</commons.spotbugs.version>

    <commons.site.path>math</commons.site.path>
    <commons.scmPubUrl>https://svn.apache.org/repos/infra/websites/production/commons/content/proper/commons-math</commons.scmPubUrl>
    <commons.scmPubCheckoutDirectory>site-content</commons.scmPubCheckoutDirectory>

    <!-- Temporary fix to replace svn-based build number with git-based build number -->
    <buildnumber.skip>true</buildnumber.skip>
    <math.jgit.buildnumber.version>1.2.10</math.jgit.buildnumber.version>
    <implementation.build>${git.revision}; ${maven.build.timestamp}</implementation.build>

    <!--
        Override so that "mvn commons:download-page" will generates a web page
        referring to the files created by the "dist-archive" module.
        Temporary workaround?
    -->
    <commons.release.name>commons-math4-${project.version}</commons.release.name>
    <!-- Java8+ requires additional Javadoc qualifier for scripts such as MathJax -->
    <allowscript.javadoc.qualifier>--allow-script-in-comments</allowscript.javadoc.qualifier>
    <doclint.javadoc.qualifier>-Xdoclint:all</doclint.javadoc.qualifier>
  </properties>

  <modules>



    <!-- Modules that do not depend on "legacy" codes. -->
    <module>commons-math-neuralnet</module>
<<<<<<< HEAD
    <module>commons-math-utils</module>
    <module>commons-math-linear</module>
    <module>commons-math-clustering</module>
    <module>commons-math-stat</module>
    <module>commons-math-analysis</module>
=======
    <module>commons-math-transform</module>
>>>>>>> fcc47a2c

    <!-- Non-modularized functionalities. -->
    <module>commons-math-legacy</module>

    <!-- Modules that depend on "legacy" codes. -->
    <module>commons-math-examples</module>



  </modules>

  <scm>
    <connection>scm:git:http://gitbox.apache.org/repos/asf/commons-math.git</connection>
    <developerConnection>scm:git:https://gitbox.apache.org/repos/asf/commons-math.git</developerConnection>
    <url>https://gitbox.apache.org/repos/asf/commons-math.git</url>
  </scm>
  <issueManagement>
    <system>jira</system>
    <url>https://issues.apache.org/jira/browse/MATH</url>
  </issueManagement>

  <distributionManagement>
    <site>
      <id>apache.website</id>
      <name>Apache Commons Site</name>
      <url>scm:svn:https://svn.apache.org/repos/infra/websites/production/commons/content/proper/commons-math/</url>
    </site>
  </distributionManagement>

  <dependencyManagement>
    <dependencies>

      <dependency>
        <groupId>org.apache.commons</groupId>
        <artifactId>commons-math-core</artifactId>
        <version>${project.version}</version>
      </dependency>

      <dependency>
        <groupId>org.apache.commons</groupId>
        <artifactId>commons-math3</artifactId>
        <version>${math.commons.math3.version}</version>
      </dependency>

      <dependency>
        <groupId>org.apache.commons</groupId>
        <artifactId>commons-statistics-distribution</artifactId>
        <version>${math.commons.statistics.version}</version>
      </dependency>

      <dependency>
        <groupId>org.apache.commons</groupId>
        <artifactId>commons-numbers-core</artifactId>
        <version>${math.commons.numbers.version}</version>
      </dependency>

      <dependency>
        <groupId>org.apache.commons</groupId>
        <artifactId>commons-numbers-complex</artifactId>
        <version>${math.commons.numbers.version}</version>
      </dependency>

      <dependency>
        <groupId>org.apache.commons</groupId>
        <artifactId>commons-numbers-complex-streams</artifactId>
        <version>${math.commons.numbers.version}</version>
      </dependency>

      <dependency>
        <groupId>org.apache.commons</groupId>
        <artifactId>commons-numbers-gamma</artifactId>
        <version>${math.commons.numbers.version}</version>
      </dependency>

      <dependency>
        <groupId>org.apache.commons</groupId>
        <artifactId>commons-numbers-combinatorics</artifactId>
        <version>${math.commons.numbers.version}</version>
      </dependency>

      <dependency>
        <groupId>org.apache.commons</groupId>
        <artifactId>commons-numbers-arrays</artifactId>
        <version>${math.commons.numbers.version}</version>
      </dependency>

      <dependency>
        <groupId>org.apache.commons</groupId>
        <artifactId>commons-numbers-angle</artifactId>
        <version>${math.commons.numbers.version}</version>
      </dependency>

      <dependency>
        <groupId>org.apache.commons</groupId>
        <artifactId>commons-numbers-rootfinder</artifactId>
        <version>${math.commons.numbers.version}</version>
      </dependency>

      <dependency>
        <groupId>org.apache.commons</groupId>
        <artifactId>commons-numbers-field</artifactId>
        <version>${math.commons.numbers.version}</version>
      </dependency>

      <dependency>
        <groupId>org.apache.commons</groupId>
        <artifactId>commons-numbers-quaternion</artifactId>
        <version>${math.commons.numbers.version}</version>
      </dependency>

      <dependency>
        <groupId>org.apache.commons</groupId>
        <artifactId>commons-rng-client-api</artifactId>
        <version>${math.commons.rng.version}</version>
      </dependency>

      <dependency>
        <groupId>org.apache.commons</groupId>
        <artifactId>commons-rng-simple</artifactId>
        <version>${math.commons.rng.version}</version>
      </dependency>

      <dependency>
        <groupId>org.apache.commons</groupId>
        <artifactId>commons-rng-sampling</artifactId>
        <version>${math.commons.rng.version}</version>
      </dependency>

      <dependency>
        <groupId>org.apache.commons</groupId>
        <artifactId>commons-geometry-euclidean</artifactId>
        <version>${math.commons.geometry.version}</version>
      </dependency>

    </dependencies>
  </dependencyManagement>

  <dependencies>
    <dependency>
      <groupId>junit</groupId>
      <artifactId>junit</artifactId>
      <version>4.13.1</version>
      <scope>test</scope>
    </dependency>
  </dependencies>

  <build>
    <!--  TODO: Add binary compatibility check when released. -->
    <defaultGoal>clean verify apache-rat:check checkstyle:check pmd:check spotbugs:check javadoc:javadoc</defaultGoal>
    <plugins>
      <plugin>
        <groupId>org.apache.maven.plugins</groupId>
        <artifactId>maven-compiler-plugin</artifactId>
        <configuration>
          <compilerArgs>
            <arg>-Xlint:all,-options,-path</arg>
          </compilerArgs>
        </configuration>
      </plugin>

      <plugin>
        <artifactId>maven-surefire-plugin</artifactId>
      </plugin>
      <plugin>
        <artifactId>maven-failsafe-plugin</artifactId>
      </plugin>
      <plugin>
        <artifactId>maven-assembly-plugin</artifactId>
        <configuration>
          <descriptors>
            <descriptor>src/assembly/src.xml</descriptor>
            <descriptor>src/assembly/bin.xml</descriptor>
          </descriptors>
          <!-- There are a lot of long file names. Suppress the warnings. -->
          <tarLongFileMode>gnu</tarLongFileMode>
        </configuration>
      </plugin>
      <plugin>
        <groupId>org.apache.maven.plugins</groupId>
        <artifactId>maven-scm-publish-plugin</artifactId>
        <configuration>
          <ignorePathsToDelete>
            <ignorePathToDelete>javadocs</ignorePathToDelete>
          </ignorePathsToDelete>
        </configuration>
      </plugin>
      <plugin>
        <groupId>org.apache.maven.plugins</groupId>
        <artifactId>maven-checkstyle-plugin</artifactId>
        <dependencies>
          <dependency>
            <groupId>com.puppycrawl.tools</groupId>
            <artifactId>checkstyle</artifactId>
            <version>${math.checkstyle.dep.version}</version>
          </dependency>
        </dependencies>
        <configuration>
          <includeTestSourceDirectory>true</includeTestSourceDirectory>
          <configLocation>${math.parent.dir}/src/main/resources/checkstyle/checkstyle.xml</configLocation>
          <headerLocation>${math.parent.dir}/src/main/resources/checkstyle/license-header.txt</headerLocation>
          <suppressionsLocation>${math.parent.dir}/src/main/resources/checkstyle/checkstyle-suppressions.xml</suppressionsLocation>
          <enableRulesSummary>false</enableRulesSummary>
          <!-- Output issues to console. -->
          <consoleOutput>false</consoleOutput>
          <!-- Output the detected violations to the console (for checkstyle:check). -->
          <logViolationsToConsole>true</logViolationsToConsole>
          <failOnViolation>true</failOnViolation>
          <resourceExcludes>NOTICE,LICENSE,**/*.properties</resourceExcludes>
          <excludes>**/generated/**.java</excludes>
        </configuration>
        <executions>
          <execution>
            <goals>
              <goal>check</goal>
            </goals>
          </execution>
        </executions>
      </plugin>
      <plugin>
        <groupId>com.github.spotbugs</groupId>
        <artifactId>spotbugs-maven-plugin</artifactId>
        <version>${commons.spotbugs.version}</version>
        <configuration>
          <threshold>Normal</threshold>
          <effort>Default</effort>
          <excludeFilterFile>${math.parent.dir}/src/main/resources/spotbugs/spotbugs-exclude-filter.xml</excludeFilterFile>
        </configuration>
      </plugin>
      <plugin>
        <artifactId>maven-pmd-plugin</artifactId>
        <version>${math.pmd.version}</version>
        <dependencies>
          <dependency>
            <groupId>net.sourceforge.pmd</groupId>
            <artifactId>pmd-core</artifactId>
            <version>${math.pmd.dep.version}</version>
          </dependency>
          <dependency>
            <groupId>net.sourceforge.pmd</groupId>
            <artifactId>pmd-java</artifactId>
            <version>${math.pmd.dep.version}</version>
          </dependency>
        </dependencies>
        <configuration>
          <printFailingErrors>true</printFailingErrors>
          <!-- TODO: remove this when PMD has been fixed. -->
          <failOnViolation>false</failOnViolation>
          <targetJdk>${maven.compiler.target}</targetJdk>
          <skipEmptyReport>false</skipEmptyReport>
          <analysisCache>true</analysisCache>
          <rulesets>
            <ruleset>${math.parent.dir}/src/main/resources/pmd/pmd-ruleset.xml</ruleset>
          </rulesets>
          <excludeRoots>
            <excludeRoot>target/generated-sources</excludeRoot>
          </excludeRoots>
        </configuration>
      </plugin>
      <plugin>
        <groupId>org.apache.rat</groupId>
        <artifactId>apache-rat-plugin</artifactId>
        <configuration>
        <!--
          Needed for command-line access, e.g mvn apache-rat:rat and mvn apache-rat:check
          Below should agree with config in <reporting> section, so the site
          gets consistent output.
        -->
          <excludes combine.children="append">
            <exclude>src/test/resources/data/**</exclude>
            <exclude>src/site/resources/release-notes/RELEASE-NOTES-*.txt</exclude>
            <exclude>dist-archive/**</exclude>
            <exclude>**/site-content/**</exclude>

            <!-- MANIFEST files cannot have any comments, so we can't put license header -->
            <exclude>src/test/maxima/special/RealFunctionValidation/MANIFEST.txt</exclude>

            <!-- the following are test data files with specific syntax that cannot include
                 Apache header (and the contained data is public, it is not owned by Apache) -->
            <exclude>src/test/resources/org/apache/commons/math4/legacy/distribution/testData.txt</exclude>
            <exclude>src/test/resources/org/apache/commons/math4/legacy/random/emptyFile.txt</exclude>
            <exclude>src/test/resources/org/apache/commons/math4/legacy/stat/data/PiDigits.txt</exclude>
            <exclude>src/test/resources/org/apache/commons/math4/legacy/stat/data/NumAcc3.txt</exclude>
            <exclude>src/test/resources/org/apache/commons/math4/legacy/stat/data/Lew.txt</exclude>
            <exclude>src/test/resources/org/apache/commons/math4/legacy/stat/data/NumAcc2.txt</exclude>
            <exclude>src/test/resources/org/apache/commons/math4/legacy/stat/data/NumAcc1.txt</exclude>
            <exclude>src/test/resources/org/apache/commons/math4/legacy/stat/data/Lottery.txt</exclude>
            <exclude>src/test/resources/org/apache/commons/math4/legacy/stat/data/NumAcc4.txt</exclude>
            <exclude>src/test/resources/org/apache/commons/math4/legacy/stat/data/Michelso.txt</exclude>
            <exclude>src/test/resources/org/apache/commons/math4/legacy/stat/data/Mavro.txt</exclude>

            <exclude>src/test/resources/org/apache/commons/math4/stat/distribution/testData.txt</exclude>
            <exclude>src/test/resources/org/apache/commons/math4/stat/random/emptyFile.txt</exclude>
            <exclude>src/test/resources/org/apache/commons/math4/stat/data/PiDigits.txt</exclude>
            <exclude>src/test/resources/org/apache/commons/math4/stat/data/NumAcc3.txt</exclude>
            <exclude>src/test/resources/org/apache/commons/math4/stat/data/Lew.txt</exclude>
            <exclude>src/test/resources/org/apache/commons/math4/stat/data/NumAcc2.txt</exclude>
            <exclude>src/test/resources/org/apache/commons/math4/stat/data/NumAcc1.txt</exclude>
            <exclude>src/test/resources/org/apache/commons/math4/stat/data/Lottery.txt</exclude>
            <exclude>src/test/resources/org/apache/commons/math4/stat/data/NumAcc4.txt</exclude>
            <exclude>src/test/resources/org/apache/commons/math4/stat/data/Michelso.txt</exclude>
            <exclude>src/test/resources/org/apache/commons/math4/stat/data/Mavro.txt</exclude>
            <!-- direction numbers for Sobol generation from Frances Y. Kuo and Stephen Joe,
                 available under a BSD-style license (see LICENSE.txt) -->
            <exclude>src/main/resources/assets/org/apache/commons/math4/legacy/random/new-joe-kuo-6.21201</exclude>
            <exclude>src/main/resources/assets/org/apache/commons/math4/utils/random/new-joe-kuo-6.21201</exclude>

          </excludes>
        </configuration>
      </plugin>
      <plugin>
      <!-- NOTE: javadoc config must also be set under <reporting> -->
        <groupId>org.apache.maven.plugins</groupId>
        <artifactId>maven-javadoc-plugin</artifactId>
        <configuration>
          <!--  Enable MathJax -->
          <additionalOptions>${doclint.javadoc.qualifier} ${allowscript.javadoc.qualifier} -header '&lt;script type="text/javascript" src="https://cdnjs.cloudflare.com/ajax/libs/mathjax/${math.mathjax.version}/MathJax.js?config=TeX-AMS-MML_HTMLorMML"&gt;&lt;/script&gt;'</additionalOptions>
        </configuration>
      </plugin>
      <plugin>
        <groupId>org.apache.maven.plugins</groupId>
        <artifactId>maven-jar-plugin</artifactId>
        <configuration>
          <archive combine.children="append">
            <manifestEntries>
              <Automatic-Module-Name>${commons.module.name}</Automatic-Module-Name>
            </manifestEntries>
          </archive>
        </configuration>
      </plugin>
    </plugins>

    <pluginManagement>
      <plugins>
        <plugin>
          <groupId>org.apache.maven.plugins</groupId>
          <artifactId>maven-checkstyle-plugin</artifactId>
          <version>${math.checkstyle.version}</version>
        </plugin>
      </plugins>
    </pluginManagement>
  </build>

  <reporting>
    <plugins>
      <plugin>
        <groupId>org.apache.rat</groupId>
        <artifactId>apache-rat-plugin</artifactId>
        <version>${commons.rat.version}</version>
        <configuration>
         <!--  Should agree with apache-rat-plugin config under <build> -->
          <excludes combine.children="append">
            <exclude>src/test/resources/data/**</exclude>
            <exclude>src/site/resources/release-notes/RELEASE-NOTES-*.txt</exclude>
            <exclude>dist-archive/**</exclude>
            <exclude>**/site-content/**</exclude>
          </excludes>
        </configuration>
      </plugin>
      <plugin>
        <groupId>org.apache.maven.plugins</groupId>
        <artifactId>maven-changes-plugin</artifactId>
        <version>${commons.changes.version}</version>
        <configuration>
          <xmlPath>${basedir}/src/changes/changes.xml</xmlPath>
          <columnNames>Fix Version,Key,Component,Summary,Type,Resolution,Status</columnNames>
          <!-- Sort cols in natural order when using JQL for JIRA 5.1 -->
          <sortColumnNames>Fix Version DESC,Type,Key DESC</sortColumnNames>
          <resolutionIds>Fixed,Implemented</resolutionIds>
          <statusIds>Resolved,Closed</statusIds>
          <!-- Don't include sub-task -->
          <typeIds>Bug,New Feature,Task,Improvement,Wish,Test</typeIds>
          <!-- For JIRA >= 5.1 -->
          <useJql>true</useJql>
          <onlyCurrentVersion>${commons.changes.onlyCurrentVersion}</onlyCurrentVersion>
          <maxEntries>${commons.changes.maxEntries}</maxEntries>
          <runOnlyAtExecutionRoot>${commons.changes.runOnlyAtExecutionRoot}</runOnlyAtExecutionRoot>
        </configuration>
        <reportSets>
          <reportSet>
            <reports>
              <report>changes-report</report>
              <report>jira-report</report>
            </reports>
          </reportSet>
        </reportSets>
      </plugin>
      <plugin>
        <groupId>com.github.spotbugs</groupId>
        <artifactId>spotbugs-maven-plugin</artifactId>
        <version>${commons.spotbugs.version}</version>
        <configuration>
          <threshold>Normal</threshold>
          <effort>Default</effort>
          <excludeFilterFile>${math.parent.dir}/src/main/resources/spotbugs/spotbugs-exclude-filter.xml</excludeFilterFile>
        </configuration>
      </plugin>
      <plugin>
        <groupId>org.apache.maven.plugins</groupId>
        <artifactId>maven-checkstyle-plugin</artifactId>
        <version>${math.checkstyle.version}</version>
        <configuration>
          <configLocation>${math.parent.dir}/src/main/resources/checkstyle/checkstyle.xml</configLocation>
          <headerLocation>${math.parent.dir}/src/main/resources/checkstyle/license-header.txt</headerLocation>
          <suppressionsLocation>${math.parent.dir}/src/main/resources/checkstyle/checkstyle-suppressions.xml</suppressionsLocation>
          <enableRulesSummary>false</enableRulesSummary>
          <includeResources>false</includeResources>
          <excludes>**/generated/**.java</excludes>
        </configuration>
        <reportSets>
          <reportSet>
            <reports>
              <report>checkstyle</report>
            </reports>
          </reportSet>
        </reportSets>
      </plugin>
      <plugin>
        <artifactId>maven-pmd-plugin</artifactId>
        <version>${math.pmd.version}</version>
        <configuration>
          <verbose>false</verbose>
          <printFailingErrors>true</printFailingErrors>
          <targetJdk>${maven.compiler.target}</targetJdk>
          <skipEmptyReport>false</skipEmptyReport>
          <analysisCache>true</analysisCache>
          <rulesets>
            <ruleset>${math.parent.dir}/src/main/resources/pmd/pmd-ruleset.xml</ruleset>
          </rulesets>
        </configuration>
        <reportSets>
          <reportSet>
            <reports>
              <report>pmd</report>
              <report>cpd</report>
            </reports>
          </reportSet>
        </reportSets>
      </plugin>
      <plugin>
        <!-- NOTE: javadoc config must also be set under <build> -->
        <groupId>org.apache.maven.plugins</groupId>
        <artifactId>maven-javadoc-plugin</artifactId>
        <configuration>
          <!--  Enable MathJax -->
          <additionalOptions>${doclint.javadoc.qualifier} ${allowscript.javadoc.qualifier} -header '&lt;script type="text/javascript" src="https://cdnjs.cloudflare.com/ajax/libs/mathjax/${math.mathjax.version}/MathJax.js?config=TeX-AMS-MML_HTMLorMML"&gt;&lt;/script&gt;'</additionalOptions>
        </configuration>
      </plugin>
    </plugins>
  </reporting>

  <profiles>
    <profile>
      <id>jgit-buildnumber</id>
      <activation>
        <file>
          <exists>.git</exists>
        </file>
      </activation>
      <build>
        <plugins>
          <plugin>
            <groupId>ru.concerteza.buildnumber</groupId>
            <artifactId>maven-jgit-buildnumber-plugin</artifactId>
            <version>${math.jgit.buildnumber.version}</version>
            <executions>
              <execution>
                <phase>generate-resources</phase>
                <goals>
                  <goal>extract-buildnumber</goal>
                </goals>
              </execution>
            </executions>
            <configuration>
            </configuration>
          </plugin>
        </plugins>
      </build>
    </profile>
    <profile>
      <id>setup-checkout</id>
      <activation>
        <file>
          <missing>site-content</missing>
        </file>
      </activation>
      <build>
        <plugins>
          <plugin>
            <groupId>org.apache.maven.plugins</groupId>
            <artifactId>maven-antrun-plugin</artifactId>
            <executions>
              <execution>
                <id>prepare-checkout</id>
                <phase>pre-site</phase>
                <goals>
                  <goal>run</goal>
                </goals>
                <configuration>
                  <tasks>
                    <exec executable="svn">
                      <arg line="checkout --depth immediates ${commons.scmPubUrl} ${commons.scmPubCheckoutDirectory}"/>
                    </exec>

                    <exec executable="svn">
                      <arg line="update --set-depth exclude ${commons.scmPubCheckoutDirectory}/javadocs"/>
                    </exec>

                    <pathconvert pathsep=" " property="dirs">
                      <dirset dir="${commons.scmPubCheckoutDirectory}" includes="*"/>
                    </pathconvert>
                    <exec executable="svn">
                      <arg line="update --set-depth infinity ${dirs}"/>
                    </exec>
                  </tasks>
                </configuration>
              </execution>
            </executions>
          </plugin>
        </plugins>
      </build>
    </profile>
    <!-- Ekstazi (www.ekstazi.org) profile to optimize regression testing -->
    <profile>
      <id>ekstazi</id>
      <activation>
        <property>
          <name>ekstazi</name>
        </property>
      </activation>
      <build>
        <plugins>
          <plugin>
            <groupId>org.ekstazi</groupId>
            <artifactId>ekstazi-maven-plugin</artifactId>
            <version>4.4.0</version>
            <configuration>
              <forcefailing>true</forcefailing>
            </configuration>
            <executions>
              <execution>
                <id>ekstazi</id>
                <goals>
                  <goal>select</goal>
                  <goal>restore</goal>
                </goals>
              </execution>
            </executions>
          </plugin>
          <plugin>
            <groupId>org.apache.maven.plugins</groupId>
            <artifactId>maven-surefire-plugin</artifactId>
            <configuration>
              <excludesFile>${java.io.tmpdir}/${user.name}EkstaziExcludes</excludesFile>
            </configuration>
          </plugin>
        </plugins>
      </build>
    </profile>

    <profile>
      <id>travis</id>
      <activation>
        <property>
          <name>env.TRAVIS</name>
          <value>true</value>
        </property>
      </activation>
      <build>
        <plugins>
          <plugin>
            <groupId>org.jacoco</groupId>
            <artifactId>jacoco-maven-plugin</artifactId>
            <version>${commons.jacoco.version}</version>
            <executions>
              <execution>
                <id>default-prepare-agent</id>
                <goals>
                  <goal>prepare-agent</goal>
                </goals>
              </execution>
              <execution>
                <id>default-prepare-agent-integration</id>
                <goals>
                  <goal>prepare-agent-integration</goal>
                </goals>
              </execution>
              <execution>
                <id>default-report</id>
                <goals>
                  <goal>report</goal>
                </goals>
              </execution>
              <execution>
                <id>default-report-integration</id>
                <goals>
                  <goal>report-integration</goal>
                </goals>
              </execution>
              <execution>
                <id>default-check</id>
                <goals>
                  <goal>check</goal>
                </goals>
                <configuration>
                  <rules>
                    <!--  implementation is needed only for Maven 2  -->
                    <rule implementation="org.jacoco.maven.RuleConfiguration">
                      <element>BUNDLE</element>
                      <limits>
                        <!--  implementation is needed only for Maven 2  -->
                        <limit implementation="org.jacoco.report.check.Limit">
                          <counter>COMPLEXITY</counter>
                          <value>COVEREDRATIO</value>
                          <minimum>0.60</minimum>
                        </limit>
                      </limits>
                    </rule>
                  </rules>
                </configuration>
              </execution>
            </executions>
          </plugin>
          <plugin>
            <groupId>org.eluder.coveralls</groupId>
            <artifactId>coveralls-maven-plugin</artifactId>
            <version>${commons.coveralls.version}</version>
            <configuration>
              <timestampFormat>${commons.coveralls.timestampFormat}</timestampFormat>
            </configuration>
          </plugin>
        </plugins>
      </build>
    </profile>
  </profiles>

  <developers>
    <developer>
      <name>Mikkel Meyer Andersen</name>
      <id>mikl</id>
      <email>mikl at apache dot org</email>
    </developer>
    <developer>
      <name>Bill Barker</name>
      <id>billbarker</id>
      <email>billbarker at apache dot org</email>
    </developer>
    <developer>
      <name>S&#233;bastien Brisard</name>
      <id>celestin</id>
      <email>celestin at apache dot org</email>
    </developer>
    <developer>
      <name>Albert Davidson Chou</name>
      <id>achou</id>
      <email>achou at apache dot org</email>
    </developer>
    <developer>
      <name>Mark Diggory</name>
      <id>mdiggory</id>
      <email>mdiggory at apache dot org</email>
    </developer>
    <developer>
      <name>Robert Burrell Donkin</name>
      <id>rdonkin</id>
      <email>rdonkin at apache dot org</email>
    </developer>
    <developer>
      <name>Otmar Ertl</name>
      <id>oertl</id>
      <email>oertl at apache dot org</email>
    </developer>
    <developer>
      <name>Luc Maisonobe</name>
      <id>luc</id>
      <email>luc at apache dot org</email>
    </developer>
    <developer>
      <name>Tim O'Brien</name>
      <id>tobrien</id>
      <email>tobrien at apache dot org</email>
    </developer>
    <developer>
      <name>J. Pietschmann</name>
      <id>pietsch</id>
      <email>j3322ptm at yahoo dot de</email>
    </developer>
    <developer>
      <name>Dimitri Pourbaix</name>
      <id>dimpbx</id>
      <email>dimpbx at apache dot org</email>
    </developer>
    <developer>
      <name>Gilles Sadowski</name>
      <id>erans</id>
      <email>erans at apache dot org</email>
    </developer>
    <developer>
      <name>Greg Sterijevski</name>
      <id>gregs</id>
      <email>gregs at apache dot org</email>
    </developer>
    <developer>
      <name>Brent Worden</name>
      <id>brentworden</id>
      <email>brentworden at apache dot org</email>
    </developer>
    <developer>
      <name>Evan Ward</name>
      <id>evanward</id>
      <email>evanward at apache dot org</email>
    </developer>
    <developer>
      <name>Rob Tompkins</name>
      <id>chtompki</id>
      <email>chtompki at apache dot org</email>
    </developer>
    <developer>
      <name>Eric Barnhill</name>
      <id>ericbarnhill</id>
      <email>ericbarnhill at apache dot org</email>
    </developer>
  </developers>
  <contributors>
    <contributor>
      <name>Eldar Agalarov</name>
    </contributor>
    <contributor>
      <name>Tim Allison</name>
    </contributor>
    <contributor>
      <name>C. Scott Ananian</name>
    </contributor>
    <contributor>
      <name>Mark Anderson</name>
    </contributor>
    <contributor>
      <name>Peter Andrews</name>
    </contributor>
    <contributor>
      <name>R&#233;mi Arntzen</name>
    </contributor>
    <contributor>
      <name>Matt Adereth</name>
    </contributor>
    <contributor>
      <name>Jared Becksfort</name>
    </contributor>
    <contributor>
      <name>Michael Bjorkegren</name>
    </contributor>
    <contributor>
      <name>Brian Bloniarz</name>
    </contributor>
    <contributor>
      <name>John Bollinger</name>
    </contributor>
    <contributor>
      <name>Cyril Briquet</name>
    </contributor>
    <contributor>
      <name>Dave Brosius</name>
    </contributor>
    <contributor>
      <name>Dan Checkoway</name>
    </contributor>
    <contributor>
      <name>Anders Conbere</name>
    </contributor>
    <contributor>
      <name>Charles Cooper</name>
    </contributor>
    <contributor>
      <name>Paul Cowan</name>
    </contributor>
    <contributor>
      <name>Benjamin Croizet</name>
    </contributor>
    <contributor>
      <name>Larry Diamond</name>
    </contributor>
    <contributor>
      <name>Aleksei Dievskii</name>
    </contributor>
    <contributor>
      <name>Rodrigo di Lorenzo Lopes</name>
    </contributor>
    <contributor>
      <name>Hasan Diwan</name>
    </contributor>
    <contributor>
      <name>Ted Dunning</name>
    </contributor>
    <contributor>
      <name>Ole Ersoy</name>
    </contributor>
    <contributor>
      <name>Ajo Fod</name>
    </contributor>
    <contributor>
      <name>John Gant</name>
    </contributor>
    <contributor>
      <name>Ken Geis</name>
    </contributor>
    <contributor>
      <name>Hank Grabowski</name>
    </contributor>
    <contributor>
      <name>Bernhard Gr&#252;newaldt</name>
    </contributor>
    <contributor>
      <name>Elliotte Rusty Harold</name>
    </contributor>
    <contributor>
      <name>Dennis Hendriks</name>
    </contributor>
    <contributor>
      <name>Reid Hochstedler</name>
    </contributor>
    <contributor>
      <name>Matthias Hummel</name>
    </contributor>
    <contributor>
      <name>Curtis Jensen</name>
    </contributor>
    <contributor>
      <name>Bruce A Johnson</name>
    </contributor>
    <contributor>
      <name>Ismael Juma</name>
    </contributor>
    <contributor>
      <name>Eugene Kirpichov</name>
    </contributor>
    <contributor>
      <name>Oleksandr Kornieiev</name>
    </contributor>
    <contributor>
      <name>Piotr Kochanski</name>
    </contributor>
    <contributor>
      <name>Sergei Lebedev</name>
    </contributor>
    <contributor>
      <name>Bob MacCallum</name>
    </contributor>
    <contributor>
      <name>Jake Mannix</name>
    </contributor>
    <contributor>
      <name>Benjamin McCann</name>
    </contributor>
    <contributor>
      <name>Patrick Meyer</name>
    </contributor>
    <contributor>
      <name>J. Lewis Muir</name>
    </contributor>
    <contributor>
      <name>Venkatesha Murthy</name>
    </contributor>
    <contributor>
      <name>Thomas Neidhart</name>
    </contributor>
    <contributor>
      <name>Christopher Nix</name>
    </contributor>
    <contributor>
      <name>Fredrik Norin</name>
    </contributor>
    <contributor>
      <name>Sean Owen</name>
    </contributor>
    <contributor>
      <name>Sujit Pal</name>
    </contributor>
    <contributor>
      <name>Todd C. Parnell</name>
    </contributor>
    <contributor>
      <name>Qualtagh</name>
    </contributor>
    <contributor>
      <name>Andreas Rieger</name>
    </contributor>
    <contributor>
      <name>S&#233;bastien Riou</name>
    </contributor>
    <contributor>
      <name>Karl Richter</name>
    </contributor>
    <contributor>
      <name>Benedikt Ritter</name>
    </contributor>
    <contributor>
      <name>Bill Rossi</name>
    </contributor>
    <contributor>
      <name>Matthew Rowles</name>
    </contributor>
    <contributor>
      <name>Pavel Ryzhov</name>
    </contributor>
    <contributor>
      <name>Joni Salonen</name>
    </contributor>
    <contributor>
      <name>Michael Saunders</name>
    </contributor>
    <contributor>
      <name>Thorsten Schaefer</name>
    </contributor>
    <contributor>
      <name>Christopher Schuck</name>
    </contributor>
    <contributor>
      <name>Christian Semrau</name>
    </contributor>
    <contributor>
      <name>David Stefka</name>
    </contributor>
    <contributor>
      <name>Mauro Talevi</name>
    </contributor>
    <contributor>
      <name>Radoslav Tsvetkov</name>
    </contributor>
    <contributor>
      <name>Kim van der Linde</name>
    </contributor>
    <contributor>
      <name>Alexey Volkov</name>
    </contributor>
    <contributor>
      <name>Andrew Waterman</name>
    </contributor>
    <contributor>
      <name>J&#246;rg Weimar</name>
    </contributor>
    <contributor>
      <name>Christian Winter</name>
    </contributor>
    <contributor>
      <name>Piotr Wydrych</name>
    </contributor>
    <contributor>
      <name>Xiaogang Zhang</name>
    </contributor>
    <contributor>
      <name>Chris Popp</name>
    </contributor>
    <contributor>
      <name>Artavazd Balaian</name>
    </contributor>
    <contributor>
      <name>Alex Herbert</name>
    </contributor>
    <contributor>
      <name>Samy Badjoudj</name>
    </contributor>
  </contributors>

</project><|MERGE_RESOLUTION|>--- conflicted
+++ resolved
@@ -104,29 +104,21 @@
   </properties>
 
   <modules>
-
-
-
     <!-- Modules that do not depend on "legacy" codes. -->
     <module>commons-math-neuralnet</module>
-<<<<<<< HEAD
+    <module>commons-math-transform</module>
+    <!-- Modules that do not depend on "legacy" codes. -->
+    <module>commons-math-neuralnet</module>
     <module>commons-math-utils</module>
     <module>commons-math-linear</module>
     <module>commons-math-clustering</module>
     <module>commons-math-stat</module>
     <module>commons-math-analysis</module>
-=======
-    <module>commons-math-transform</module>
->>>>>>> fcc47a2c
-
     <!-- Non-modularized functionalities. -->
     <module>commons-math-legacy</module>
 
     <!-- Modules that depend on "legacy" codes. -->
     <module>commons-math-examples</module>
-
-
-
   </modules>
 
   <scm>
@@ -408,21 +400,9 @@
             <exclude>src/test/resources/org/apache/commons/math4/legacy/stat/data/Michelso.txt</exclude>
             <exclude>src/test/resources/org/apache/commons/math4/legacy/stat/data/Mavro.txt</exclude>
 
-            <exclude>src/test/resources/org/apache/commons/math4/stat/distribution/testData.txt</exclude>
-            <exclude>src/test/resources/org/apache/commons/math4/stat/random/emptyFile.txt</exclude>
-            <exclude>src/test/resources/org/apache/commons/math4/stat/data/PiDigits.txt</exclude>
-            <exclude>src/test/resources/org/apache/commons/math4/stat/data/NumAcc3.txt</exclude>
-            <exclude>src/test/resources/org/apache/commons/math4/stat/data/Lew.txt</exclude>
-            <exclude>src/test/resources/org/apache/commons/math4/stat/data/NumAcc2.txt</exclude>
-            <exclude>src/test/resources/org/apache/commons/math4/stat/data/NumAcc1.txt</exclude>
-            <exclude>src/test/resources/org/apache/commons/math4/stat/data/Lottery.txt</exclude>
-            <exclude>src/test/resources/org/apache/commons/math4/stat/data/NumAcc4.txt</exclude>
-            <exclude>src/test/resources/org/apache/commons/math4/stat/data/Michelso.txt</exclude>
-            <exclude>src/test/resources/org/apache/commons/math4/stat/data/Mavro.txt</exclude>
             <!-- direction numbers for Sobol generation from Frances Y. Kuo and Stephen Joe,
                  available under a BSD-style license (see LICENSE.txt) -->
             <exclude>src/main/resources/assets/org/apache/commons/math4/legacy/random/new-joe-kuo-6.21201</exclude>
-            <exclude>src/main/resources/assets/org/apache/commons/math4/utils/random/new-joe-kuo-6.21201</exclude>
 
           </excludes>
         </configuration>
@@ -1075,9 +1055,6 @@
     <contributor>
       <name>Alex Herbert</name>
     </contributor>
-    <contributor>
-      <name>Samy Badjoudj</name>
-    </contributor>
   </contributors>
 
 </project>