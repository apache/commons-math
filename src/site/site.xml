<?xml version="1.0" encoding="ISO-8859-1"?>
<!--
 Licensed to the Apache Software Foundation (ASF) under one or more
 contributor license agreements.  See the NOTICE file distributed with
 this work for additional information regarding copyright ownership.
 The ASF licenses this file to You under the Apache License, Version 2.0
 (the "License"); you may not use this file except in compliance with
 the License.  You may obtain a copy of the License at

      http://www.apache.org/licenses/LICENSE-2.0

 Unless required by applicable law or agreed to in writing, software
 distributed under the License is distributed on an "AS IS" BASIS,
 WITHOUT WARRANTIES OR CONDITIONS OF ANY KIND, either express or implied.
 See the License for the specific language governing permissions and
 limitations under the License.
-->
<project name="Math">
  <bannerRight>
    <name>Commons Math</name>
    <src>https://commons.apache.org/proper/commons-math/images/commons_math.small.png</src>
    <href>https://commons.apache.org/proper/commons-math</href>
  </bannerRight>

  <body>
    <head>
      <![CDATA[<script src="https://polyfill.io/v3/polyfill.min.js?features=es6"></script>
<script id="MathJax-script" async src="https://cdn.jsdelivr.net/npm/mathjax@3/es5/tex-mml-chtml.js"></script>]]>
    </head>

    <menu name="Math">
      <item name="Overview" href="/index.html"/>
      <item name="Downloads" href="http://commons.apache.org/math/download_math.cgi"/>
<<<<<<< HEAD
      <item name="Latest API docs (development)" href="commons-math-docs/apidocs/index.html"/>
=======
      <item name="Latest API docs (development)" href="apidocs/index.html"/>
      <item name="Javadoc (4.0-beta1 release)"
         href="http://commons.apache.org/math/javadocs/api-4.0-beta1/index.html"/>
>>>>>>> 39008d47
      <item name="Javadoc (3.6.1 release)"
         href="http://commons.apache.org/math/javadocs/api-3.6.1/index.html"/>
      <item name="Javadoc (3.6 release)"
         href="http://commons.apache.org/math/javadocs/api-3.6/index.html"/>
      <item name="Javadoc (3.5 release)"
         href="http://commons.apache.org/math/javadocs/api-3.5/index.html"/>
      <item name="Javadoc (3.4.1 release)"
         href="http://commons.apache.org/math/javadocs/api-3.4.1/index.html"/>
      <item name="Javadoc (3.4 release)"
         href="http://commons.apache.org/math/javadocs/api-3.4/index.html"/>
      <item name="Javadoc (3.3 release)"
         href="http://commons.apache.org/math/javadocs/api-3.3/index.html"/>
      <item name="Javadoc (3.2 release)"
         href="http://commons.apache.org/math/javadocs/api-3.2/index.html"/>
      <item name="Javadoc (3.1.1 release)"
         href="http://commons.apache.org/math/javadocs/api-3.1.1/index.html"/>
      <item name="Javadoc (3.1 release)"
         href="http://commons.apache.org/math/javadocs/api-3.1/index.html"/>
      <item name="Javadoc (3.0 release)"
         href="http://commons.apache.org/math/javadocs/api-3.0/index.html"/>
      <item name="Javadoc (2.2 release)"
         href="http://commons.apache.org/math/javadocs/api-2.2/index.html"/>
      <item name="Issue Tracking" href="/issue-tracking.html"/>
      <item name="Source Repository (current)"
         href="http://gitbox.apache.org/repos/asf/commons-math.git"/>
      <item name="Wiki"
            href="http://wiki.apache.org/commons/Math"/>
      <item name="Developers Guide" href="/developers.html"/>
      <item name="Proposal" href="/proposal.html"/>
    </menu>

    <menu name="User Guide">
      <item name="Contents"                href="/userguide/index.html"/>
      <item name="Overview"                href="/userguide/overview.html"/>
      <item name="Statistics"              href="/userguide/stat.html"/>
      <item name="Data Generation"         href="/userguide/random.html"/>
      <item name="Linear Algebra"          href="/userguide/linear.html"/>
      <item name="Numerical Analysis"      href="/userguide/analysis.html"/>
      <item name="Special Functions"       href="/userguide/special.html"/>
      <item name="Utilities"               href="/userguide/utilities.html"/>
      <item name="Complex Numbers"         href="/userguide/complex.html"/>
      <item name="Distributions"           href="/userguide/distribution.html"/>
      <item name="Fractions"               href="/userguide/fraction.html"/>
      <item name="Transform Methods"       href="/userguide/transform.html"/>
      <item name="Geometry"                href="/userguide/geometry.html"/>
      <item name="Optimization"            href="/userguide/optimization.html"/>
      <item name="Curve Fitting"           href="/userguide/fitting.html"/>
      <item name="Least Squares"           href="/userguide/leastsquares.html"/>
      <item name="Ordinary Differential Equations" href="/userguide/ode.html"/>
      <item name="Genetic Algorithms"      href="/userguide/genetics.html"/>
      <item name="Filters"                 href="/userguide/filter.html"/>
      <item name="Machine Learning"        href="/userguide/ml.html"/>
      <item name="Exceptions"              href="/userguide/exceptions.html"/>
    </menu>

  </body>
</project><|MERGE_RESOLUTION|>--- conflicted
+++ resolved
@@ -31,13 +31,9 @@
     <menu name="Math">
       <item name="Overview" href="/index.html"/>
       <item name="Downloads" href="http://commons.apache.org/math/download_math.cgi"/>
-<<<<<<< HEAD
       <item name="Latest API docs (development)" href="commons-math-docs/apidocs/index.html"/>
-=======
-      <item name="Latest API docs (development)" href="apidocs/index.html"/>
       <item name="Javadoc (4.0-beta1 release)"
          href="http://commons.apache.org/math/javadocs/api-4.0-beta1/index.html"/>
->>>>>>> 39008d47
       <item name="Javadoc (3.6.1 release)"
          href="http://commons.apache.org/math/javadocs/api-3.6.1/index.html"/>
       <item name="Javadoc (3.6 release)"
