/*
 * Licensed to the Apache Software Foundation (ASF) under one or more
 * contributor license agreements.  See the NOTICE file distributed with
 * this work for additional information regarding copyright ownership.
 * The ASF licenses this file to You under the Apache License, Version 2.0
 * (the "License"); you may not use this file except in compliance with
 * the License.  You may obtain a copy of the License at
 *
 *      http://www.apache.org/licenses/LICENSE-2.0
 *
 * Unless required by applicable law or agreed to in writing, software
 * distributed under the License is distributed on an "AS IS" BASIS,
 * WITHOUT WARRANTIES OR CONDITIONS OF ANY KIND, either express or implied.
 * See the License for the specific language governing permissions and
 * limitations under the License.
 */

package org.apache.commons.math4.ml.clustering;

<<<<<<< HEAD
=======
import java.util.ArrayList;
import java.util.Collection;
import java.util.List;

>>>>>>> 955f56fb
import org.apache.commons.math4.exception.ConvergenceException;
import org.apache.commons.math4.exception.MathIllegalArgumentException;
import org.apache.commons.math4.exception.NumberIsTooSmallException;
import org.apache.commons.math4.ml.clustering.extractor.LargestVarianceClusterPointExtractor;
import org.apache.commons.math4.ml.clustering.initialization.CentroidInitializer;
import org.apache.commons.math4.ml.clustering.initialization.KMeansPlusPlusCentroidInitializer;
import org.apache.commons.math4.ml.distance.DistanceMeasure;
import org.apache.commons.math4.ml.distance.EuclideanDistance;
import org.apache.commons.math4.util.MathUtils;
import org.apache.commons.rng.UniformRandomProvider;
import org.apache.commons.rng.simple.RandomSource;

import java.util.ArrayList;
import java.util.Collection;
import java.util.List;

/**
 * Clustering algorithm based on David Arthur and Sergei Vassilvitski k-means++ algorithm.
 * @param <T> type of the points to cluster
 * @see <a href="http://en.wikipedia.org/wiki/K-means%2B%2B">K-means++ (wikipedia)</a>
 * @since 3.2
 */
public class KMeansPlusPlusClusterer<T extends Clusterable> extends Clusterer<T> {

    /** The number of clusters. */
    private final int k;

    /** The maximum number of iterations. */
    private final int maxIterations;

    /** Random generator for choosing initial centers. */
    private final UniformRandomProvider random;

    /** Selected strategy for empty clusters. */
    private final ClustersPointExtractor clustersPointExtractor;

    /** Clusters centroids initializer. */
    private final CentroidInitializer centroidInitializer;

    /** Build a clusterer.
     * <p>
     * The default strategy for handling empty clusters that may appear during
     * algorithm iterations is to split the cluster with largest distance variance.
     * <p>
     * The euclidean distance will be used as default distance measure.
     *
     * @param k the number of clusters to split the data into
     */
    public KMeansPlusPlusClusterer(final int k) {
        this(k, -1);
    }

    /** Build a clusterer.
     * <p>
     * The default strategy for handling empty clusters that may appear during
     * algorithm iterations is to split the cluster with largest distance variance.
     * <p>
     * The euclidean distance will be used as default distance measure.
     *
     * @param k the number of clusters to split the data into
     * @param maxIterations the maximum number of iterations to run the algorithm for.
     *   If negative, no maximum will be used.
     */
    public KMeansPlusPlusClusterer(final int k, final int maxIterations) {
        this(k, maxIterations, new EuclideanDistance());
    }

    /** Build a clusterer.
     * <p>
     * The default strategy for handling empty clusters that may appear during
     * algorithm iterations is to split the cluster with largest distance variance.
     *
     * @param k the number of clusters to split the data into
     * @param maxIterations the maximum number of iterations to run the algorithm for.
     *   If negative, no maximum will be used.
     * @param measure the distance measure to use
     */
    public KMeansPlusPlusClusterer(final int k, final int maxIterations, final DistanceMeasure measure) {
        this(k, maxIterations, measure, RandomSource.create(RandomSource.MT_64));
    }

    /** Build a clusterer.
     * <p>
     * The default strategy for handling empty clusters that may appear during
     * algorithm iterations is to split the cluster with largest distance variance.
     *
     * @param k the number of clusters to split the data into
     * @param maxIterations the maximum number of iterations to run the algorithm for.
     *   If negative, no maximum will be used.
     * @param measure the distance measure to use
     * @param random random generator to use for choosing initial centers
     */
    public KMeansPlusPlusClusterer(final int k, final int maxIterations,
                                   final DistanceMeasure measure,
                                   final UniformRandomProvider random) {
        this(k, maxIterations, measure, random, new LargestVarianceClusterPointExtractor(measure, random));
    }

    /** Build a clusterer.
     *
     * @param k the number of clusters to split the data into
     * @param maxIterations the maximum number of iterations to run the algorithm for.
     *   If negative, no maximum will be used.
     * @param measure the distance measure to use
     * @param random random generator to use for choosing initial centers
     * @param clustersPointExtractor strategy to use for handling empty clusters that
     * may appear during algorithm iterations
     */
    public KMeansPlusPlusClusterer(final int k, final int maxIterations,
                                   final DistanceMeasure measure,
                                   final UniformRandomProvider random,
                                   final ClustersPointExtractor clustersPointExtractor) {
        super(measure);
        this.k             = k;
        this.maxIterations = maxIterations;
        this.random        = random;
        this.clustersPointExtractor = clustersPointExtractor;
        // Use K-means++ to choose the initial centers.
        this.centroidInitializer = new KMeansPlusPlusCentroidInitializer(measure, random);
    }

    /**
     * Return the number of clusters this instance will use.
     * @return the number of clusters
     */
    public int getK() {
        return k;
    }

    /**
     * Returns the maximum number of iterations this instance will use.
     * @return the maximum number of iterations, or -1 if no maximum is set
     */
    public int getMaxIterations() {
        return maxIterations;
    }

    /**
     * Returns the random generator this instance will use.
     * @return the random generator
     */
    public UniformRandomProvider getRandomGenerator() {
        return random;
    }

    /**
     * Returns the {@link ClustersPointExtractor} used by this instance.
     * @return the {@link ClustersPointExtractor}
     */
    public ClustersPointExtractor getClustersPointExtractor() {
        return clustersPointExtractor;
    }

    /**
     * Runs the K-means++ clustering algorithm.
     *
     * @param points the points to cluster
     * @return a list of clusters containing the points
     * @throws MathIllegalArgumentException if the data points are null or the number
     *     of clusters is larger than the number of data points
     * @throws ConvergenceException if an empty cluster is encountered and the
<<<<<<< HEAD
     * {@link #clustersPointExtractor} is set to ErrorClustersPointExtractor
=======
     * empty cluster strategy is set to {@link EmptyClusterStrategy#ERROR}
>>>>>>> 955f56fb
     */
    @Override
    public List<CentroidCluster<T>> cluster(final Collection<T> points) {
        // sanity checks
        MathUtils.checkNotNull(points);

        // number of clusters has to be smaller or equal the number of data points
        if (points.size() < k) {
            throw new NumberIsTooSmallException(points.size(), k, false);
        }

        // create the initial clusters
        List<CentroidCluster<T>> clusters = centroidInitializer.selectCentroids(points, k);

        // create an array containing the latest assignment of a point to a cluster
        // no need to initialize the array, as it will be filled with the first assignment
        int[] assignments = new int[points.size()];
        assignPointsToClusters(clusters, points, assignments);

        // iterate through updating the centers until we're done
        final int max = (maxIterations < 0) ? Integer.MAX_VALUE : maxIterations;
        for (int count = 0; count < max; count++) {
            boolean emptyCluster = false;
            List<CentroidCluster<T>> newClusters = new ArrayList<>();
            for (final CentroidCluster<T> cluster : clusters) {
                final Clusterable newCenter;
                if (cluster.getPoints().isEmpty()) {
                    newCenter = clustersPointExtractor.extract(clusters);
                    emptyCluster = true;
                } else {
                    newCenter = cluster.centroid();
                }
                newClusters.add(new CentroidCluster<>(newCenter));
            }
            int changes = assignPointsToClusters(newClusters, points, assignments);
            clusters = newClusters;

            // if there were no more changes in the point-to-cluster assignment
            // and there are no empty clusters left, return the current clusters
            if (changes == 0 && !emptyCluster) {
                return clusters;
            }
        }
        return clusters;
    }

    /**
     * Adds the given points to the closest {@link Cluster}.
     *
     * @param clusters the {@link Cluster}s to add the points to
     * @param points the points to add to the given {@link Cluster}s
     * @param assignments points assignments to clusters
     * @return the number of points assigned to different clusters as the iteration before
     */
    private int assignPointsToClusters(final List<CentroidCluster<T>> clusters,
                                       final Collection<T> points,
                                       final int[] assignments) {
        int assignedDifferently = 0;
        int pointIndex = 0;
        for (final T p : points) {
            int clusterIndex = getNearestCluster(clusters, p);
            if (clusterIndex != assignments[pointIndex]) {
                assignedDifferently++;
            }

            CentroidCluster<T> cluster = clusters.get(clusterIndex);
            cluster.addPoint(p);
            assignments[pointIndex++] = clusterIndex;
        }

        return assignedDifferently;
    }

    /**
     * Returns the nearest {@link Cluster} to the given point
     *
     * @param clusters the {@link Cluster}s to search
     * @param point the point to find the nearest {@link Cluster} for
     * @return the index of the nearest {@link Cluster} to the given point
     */
    private int getNearestCluster(final Collection<CentroidCluster<T>> clusters, final T point) {
        double minDistance = Double.MAX_VALUE;
        int clusterIndex = 0;
        int minCluster = 0;
        for (final CentroidCluster<T> c : clusters) {
            final double distance = distance(point, c.getCenter());
            if (distance < minDistance) {
                minDistance = distance;
                minCluster = clusterIndex;
            }
            clusterIndex++;
        }
        return minCluster;
    }
}<|MERGE_RESOLUTION|>--- conflicted
+++ resolved
@@ -17,13 +17,10 @@
 
 package org.apache.commons.math4.ml.clustering;
 
-<<<<<<< HEAD
-=======
 import java.util.ArrayList;
 import java.util.Collection;
 import java.util.List;
 
->>>>>>> 955f56fb
 import org.apache.commons.math4.exception.ConvergenceException;
 import org.apache.commons.math4.exception.MathIllegalArgumentException;
 import org.apache.commons.math4.exception.NumberIsTooSmallException;
@@ -36,10 +33,6 @@
 import org.apache.commons.rng.UniformRandomProvider;
 import org.apache.commons.rng.simple.RandomSource;
 
-import java.util.ArrayList;
-import java.util.Collection;
-import java.util.List;
-
 /**
  * Clustering algorithm based on David Arthur and Sergei Vassilvitski k-means++ algorithm.
  * @param <T> type of the points to cluster
@@ -185,11 +178,7 @@
      * @throws MathIllegalArgumentException if the data points are null or the number
      *     of clusters is larger than the number of data points
      * @throws ConvergenceException if an empty cluster is encountered and the
-<<<<<<< HEAD
      * {@link #clustersPointExtractor} is set to ErrorClustersPointExtractor
-=======
-     * empty cluster strategy is set to {@link EmptyClusterStrategy#ERROR}
->>>>>>> 955f56fb
      */
     @Override
     public List<CentroidCluster<T>> cluster(final Collection<T> points) {
