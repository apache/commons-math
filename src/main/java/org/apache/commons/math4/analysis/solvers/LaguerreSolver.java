/*
 * Licensed to the Apache Software Foundation (ASF) under one or more
 * contributor license agreements.  See the NOTICE file distributed with
 * this work for additional information regarding copyright ownership.
 * The ASF licenses this file to You under the Apache License, Version 2.0
 * (the "License"); you may not use this file except in compliance with
 * the License.  You may obtain a copy of the License at
 *
 *      http://www.apache.org/licenses/LICENSE-2.0
 *
 * Unless required by applicable law or agreed to in writing, software
 * distributed under the License is distributed on an "AS IS" BASIS,
 * WITHOUT WARRANTIES OR CONDITIONS OF ANY KIND, either express or implied.
 * See the License for the specific language governing permissions and
 * limitations under the License.
 */
package org.apache.commons.math4.analysis.solvers;

import org.apache.commons.math4.analysis.polynomials.PolynomialFunction;
import org.apache.commons.math4.complex.Complex;
import org.apache.commons.math4.complex.ComplexUtils;
import org.apache.commons.math4.exception.NoBracketingException;
import org.apache.commons.math4.exception.NoDataException;
import org.apache.commons.math4.exception.NullArgumentException;
import org.apache.commons.math4.exception.NumberIsTooLargeException;
import org.apache.commons.math4.exception.TooManyEvaluationsException;
import org.apache.commons.math4.exception.util.LocalizedFormats;
import org.apache.commons.math4.util.FastMath;

/**
 * Implements the <a href="http://mathworld.wolfram.com/LaguerresMethod.html">
 * Laguerre's Method</a> for root finding of real coefficient polynomials.
 * For reference, see
 * <blockquote>
 *  <b>A First Course in Numerical Analysis</b>,
 *  ISBN 048641454X, chapter 8.
 * </blockquote>
 * Laguerre's method is global in the sense that it can start with any initial
 * approximation and be able to solve all roots from that point.
 * The algorithm requires a bracketing condition.
 *
 * @since 1.2
 */
public class LaguerreSolver extends AbstractPolynomialSolver {
    /** Default absolute accuracy. */
    private static final double DEFAULT_ABSOLUTE_ACCURACY = 1e-6;
    /** Complex solver. */
    private final ComplexSolver complexSolver = new ComplexSolver();

    /**
     * Construct a solver with default accuracy (1e-6).
     */
    public LaguerreSolver() {
        this(DEFAULT_ABSOLUTE_ACCURACY);
    }
    /**
     * Construct a solver.
     *
     * @param absoluteAccuracy Absolute accuracy.
     */
    public LaguerreSolver(double absoluteAccuracy) {
        super(absoluteAccuracy);
    }
    /**
     * Construct a solver.
     *
     * @param relativeAccuracy Relative accuracy.
     * @param absoluteAccuracy Absolute accuracy.
     */
    public LaguerreSolver(double relativeAccuracy,
                          double absoluteAccuracy) {
        super(relativeAccuracy, absoluteAccuracy);
    }
    /**
     * Construct a solver.
     *
     * @param relativeAccuracy Relative accuracy.
     * @param absoluteAccuracy Absolute accuracy.
     * @param functionValueAccuracy Function value accuracy.
     */
    public LaguerreSolver(double relativeAccuracy,
                          double absoluteAccuracy,
                          double functionValueAccuracy) {
        super(relativeAccuracy, absoluteAccuracy, functionValueAccuracy);
    }

    /**
     * {@inheritDoc}
     */
    @Override
    public double doSolve()
        throws TooManyEvaluationsException,
               NumberIsTooLargeException,
               NoBracketingException {
        final double min = getMin();
        final double max = getMax();
        final double initial = getStartValue();
        final double functionValueAccuracy = getFunctionValueAccuracy();

        verifySequence(min, initial, max);

        // Return the initial guess if it is good enough.
        final double yInitial = computeObjectiveValue(initial);
        if (FastMath.abs(yInitial) <= functionValueAccuracy) {
            return initial;
        }

        // Return the first endpoint if it is good enough.
        final double yMin = computeObjectiveValue(min);
        if (FastMath.abs(yMin) <= functionValueAccuracy) {
            return min;
        }

        // Reduce interval if min and initial bracket the root.
        if (yInitial * yMin < 0) {
            return laguerre(min, initial);
        }

        // Return the second endpoint if it is good enough.
        final double yMax = computeObjectiveValue(max);
        if (FastMath.abs(yMax) <= functionValueAccuracy) {
            return max;
        }

        // Reduce interval if initial and max bracket the root.
        if (yInitial * yMax < 0) {
            return laguerre(initial, max);
        }

        throw new NoBracketingException(min, max, yMin, yMax);
    }

    /**
     * Find a real root in the given interval.
     *
     * Despite the bracketing condition, the root returned by
     * {@link LaguerreSolver.ComplexSolver#solve(Complex[],Complex)} may
     * not be a real zero inside {@code [min, max]}.
     * For example, <code> p(x) = x<sup>3</sup> + 1, </code>
     * with {@code min = -2}, {@code max = 2}, {@code initial = 0}.
     * When it occurs, this code calls
     * {@link LaguerreSolver.ComplexSolver#solveAll(Complex[],Complex)}
     * in order to obtain all roots and picks up one real root.
     *
     * @param lo Lower bound of the search interval.
     * @param hi Higher bound of the search interval.
     * @return the point at which the function value is zero.
     */
<<<<<<< HEAD
    private double laguerre(double lo, double hi,
                            double fLo, double fHi) {
        final Complex c[] = ComplexUtils.real2Complex(getCoefficients());
=======
    private double laguerre(double lo, double hi) {
        final Complex c[] = ComplexUtils.convertToComplex(getCoefficients());
>>>>>>> 050dfa6f

        final Complex initial = new Complex(0.5 * (lo + hi), 0);
        final Complex z = complexSolver.solve(c, initial);
        if (complexSolver.isRoot(lo, hi, z)) {
            return z.getReal();
        } else {
            double r = Double.NaN;
            // Solve all roots and select the one we are seeking.
            Complex[] root = complexSolver.solveAll(c, initial);
            for (int i = 0; i < root.length; i++) {
                if (complexSolver.isRoot(lo, hi, root[i])) {
                    r = root[i].getReal();
                    break;
                }
            }
            return r;
        }
    }

    /**
     * Find all complex roots for the polynomial with the given
     * coefficients, starting from the given initial value.
     * <p>
     * Note: This method is not part of the API of {@link BaseUnivariateSolver}.</p>
     *
     * @param coefficients Polynomial coefficients.
     * @param initial Start value.
     * @return the point at which the function value is zero.
     * @throws org.apache.commons.math4.exception.TooManyEvaluationsException
     * if the maximum number of evaluations is exceeded.
     * @throws NullArgumentException if the {@code coefficients} is
     * {@code null}.
     * @throws NoDataException if the {@code coefficients} array is empty.
     * @since 3.1
     */
    public Complex[] solveAllComplex(double[] coefficients,
                                     double initial)
        throws NullArgumentException,
               NoDataException,
               TooManyEvaluationsException {
        setup(Integer.MAX_VALUE,
              new PolynomialFunction(coefficients),
              Double.NEGATIVE_INFINITY,
              Double.POSITIVE_INFINITY,
              initial);
        return complexSolver.solveAll(ComplexUtils.real2Complex(coefficients),
                                      new Complex(initial, 0d));
    }

    /**
     * Find a complex root for the polynomial with the given coefficients,
     * starting from the given initial value.
     * <p>
     * Note: This method is not part of the API of {@link BaseUnivariateSolver}.</p>
     *
     * @param coefficients Polynomial coefficients.
     * @param initial Start value.
     * @return the point at which the function value is zero.
     * @throws org.apache.commons.math4.exception.TooManyEvaluationsException
     * if the maximum number of evaluations is exceeded.
     * @throws NullArgumentException if the {@code coefficients} is
     * {@code null}.
     * @throws NoDataException if the {@code coefficients} array is empty.
     * @since 3.1
     */
    public Complex solveComplex(double[] coefficients,
                                double initial)
        throws NullArgumentException,
               NoDataException,
               TooManyEvaluationsException {
        setup(Integer.MAX_VALUE,
              new PolynomialFunction(coefficients),
              Double.NEGATIVE_INFINITY,
              Double.POSITIVE_INFINITY,
              initial);
        return complexSolver.solve(ComplexUtils.real2Complex(coefficients),
                                   new Complex(initial, 0d));
    }

    /**
     * Class for searching all (complex) roots.
     */
    private class ComplexSolver {
        /**
         * Check whether the given complex root is actually a real zero
         * in the given interval, within the solver tolerance level.
         *
         * @param min Lower bound for the interval.
         * @param max Upper bound for the interval.
         * @param z Complex root.
         * @return {@code true} if z is a real zero.
         */
        public boolean isRoot(double min, double max, Complex z) {
            if (isSequence(min, z.getReal(), max)) {
                double tolerance = FastMath.max(getRelativeAccuracy() * z.abs(), getAbsoluteAccuracy());
                return (FastMath.abs(z.getImaginary()) <= tolerance) ||
                     (z.abs() <= getFunctionValueAccuracy());
            }
            return false;
        }

        /**
         * Find all complex roots for the polynomial with the given
         * coefficients, starting from the given initial value.
         *
         * @param coefficients Polynomial coefficients.
         * @param initial Start value.
         * @return the point at which the function value is zero.
         * @throws org.apache.commons.math4.exception.TooManyEvaluationsException
         * if the maximum number of evaluations is exceeded.
         * @throws NullArgumentException if the {@code coefficients} is
         * {@code null}.
         * @throws NoDataException if the {@code coefficients} array is empty.
         */
        public Complex[] solveAll(Complex coefficients[], Complex initial)
            throws NullArgumentException,
                   NoDataException,
                   TooManyEvaluationsException {
            if (coefficients == null) {
                throw new NullArgumentException();
            }
            final int n = coefficients.length - 1;
            if (n == 0) {
                throw new NoDataException(LocalizedFormats.POLYNOMIAL);
            }
            // Coefficients for deflated polynomial.
            final Complex c[] = new Complex[n + 1];
            for (int i = 0; i <= n; i++) {
                c[i] = coefficients[i];
            }

            // Solve individual roots successively.
            final Complex root[] = new Complex[n];
            for (int i = 0; i < n; i++) {
                final Complex subarray[] = new Complex[n - i + 1];
                System.arraycopy(c, 0, subarray, 0, subarray.length);
                root[i] = solve(subarray, initial);
                // Polynomial deflation using synthetic division.
                Complex newc = c[n - i];
                Complex oldc = null;
                for (int j = n - i - 1; j >= 0; j--) {
                    oldc = c[j];
                    c[j] = newc;
                    newc = oldc.add(newc.multiply(root[i]));
                }
            }

            return root;
        }

        /**
         * Find a complex root for the polynomial with the given coefficients,
         * starting from the given initial value.
         *
         * @param coefficients Polynomial coefficients.
         * @param initial Start value.
         * @return the point at which the function value is zero.
         * @throws org.apache.commons.math4.exception.TooManyEvaluationsException
         * if the maximum number of evaluations is exceeded.
         * @throws NullArgumentException if the {@code coefficients} is
         * {@code null}.
         * @throws NoDataException if the {@code coefficients} array is empty.
         */
        public Complex solve(Complex coefficients[], Complex initial)
            throws NullArgumentException,
                   NoDataException,
                   TooManyEvaluationsException {
            if (coefficients == null) {
                throw new NullArgumentException();
            }

            final int n = coefficients.length - 1;
            if (n == 0) {
                throw new NoDataException(LocalizedFormats.POLYNOMIAL);
            }

            final double absoluteAccuracy = getAbsoluteAccuracy();
            final double relativeAccuracy = getRelativeAccuracy();
            final double functionValueAccuracy = getFunctionValueAccuracy();

            final Complex nC  = new Complex(n, 0);
            final Complex n1C = new Complex(n - 1, 0);

            Complex z = initial;
            Complex oldz = new Complex(Double.POSITIVE_INFINITY,
                                       Double.POSITIVE_INFINITY);
            while (true) {
                // Compute pv (polynomial value), dv (derivative value), and
                // d2v (second derivative value) simultaneously.
                Complex pv = coefficients[n];
                Complex dv = Complex.ZERO;
                Complex d2v = Complex.ZERO;
                for (int j = n-1; j >= 0; j--) {
                    d2v = dv.add(z.multiply(d2v));
                    dv = pv.add(z.multiply(dv));
                    pv = coefficients[j].add(z.multiply(pv));
                }
                d2v = d2v.multiply(new Complex(2.0, 0.0));

                // Check for convergence.
                final double tolerance = FastMath.max(relativeAccuracy * z.abs(),
                                                      absoluteAccuracy);
                if ((z.subtract(oldz)).abs() <= tolerance) {
                    return z;
                }
                if (pv.abs() <= functionValueAccuracy) {
                    return z;
                }

                // Now pv != 0, calculate the new approximation.
                final Complex G = dv.divide(pv);
                final Complex G2 = G.multiply(G);
                final Complex H = G2.subtract(d2v.divide(pv));
                final Complex delta = n1C.multiply((nC.multiply(H)).subtract(G2));
                // Choose a denominator larger in magnitude.
                final Complex deltaSqrt = delta.sqrt();
                final Complex dplus = G.add(deltaSqrt);
                final Complex dminus = G.subtract(deltaSqrt);
                final Complex denominator = dplus.abs() > dminus.abs() ? dplus : dminus;
                // Perturb z if denominator is zero, for instance,
                // p(x) = x^3 + 1, z = 0.
                if (denominator.equals(new Complex(0.0, 0.0))) {
                    z = z.add(new Complex(absoluteAccuracy, absoluteAccuracy));
                    oldz = new Complex(Double.POSITIVE_INFINITY,
                                       Double.POSITIVE_INFINITY);
                } else {
                    oldz = z;
                    z = z.subtract(nC.divide(denominator));
                }
                incrementEvaluationCount();
            }
        }
    }
}<|MERGE_RESOLUTION|>--- conflicted
+++ resolved
@@ -146,14 +146,8 @@
      * @param hi Higher bound of the search interval.
      * @return the point at which the function value is zero.
      */
-<<<<<<< HEAD
-    private double laguerre(double lo, double hi,
-                            double fLo, double fHi) {
+    private double laguerre(double lo, double hi) {
         final Complex c[] = ComplexUtils.real2Complex(getCoefficients());
-=======
-    private double laguerre(double lo, double hi) {
-        final Complex c[] = ComplexUtils.convertToComplex(getCoefficients());
->>>>>>> 050dfa6f
 
         final Complex initial = new Complex(0.5 * (lo + hi), 0);
         final Complex z = complexSolver.solve(c, initial);
