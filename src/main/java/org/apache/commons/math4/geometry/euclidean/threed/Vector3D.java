--- conflicted
+++ resolved
@@ -41,399 +41,6 @@
      * @return height of the vector
      * @see #Cartesian3D(double, double, double)
      */
-<<<<<<< HEAD
-    public double getZ() {
-        return z;
-    }
-
-    /** Get the vector coordinates as a dimension 3 array.
-     * @return vector coordinates
-     * @see #Vector3D(double[])
-     */
-    public double[] toArray() {
-        return new double[] { x, y, z };
-    }
-
-    /** {@inheritDoc} */
-    @Override
-    public Space getSpace() {
-        return Euclidean3D.getInstance();
-    }
-
-    /** {@inheritDoc} */
-    @Override
-    public Vector3D getZero() {
-        return ZERO;
-    }
-
-    /** {@inheritDoc} */
-    @Override
-    public double getNorm1() {
-        return FastMath.abs(x) + FastMath.abs(y) + FastMath.abs(z);
-    }
-
-    /** {@inheritDoc} */
-    @Override
-    public double getNorm() {
-        // there are no cancellation problems here, so we use the straightforward formula
-        return FastMath.sqrt (x * x + y * y + z * z);
-    }
-
-    /** {@inheritDoc} */
-    @Override
-    public double getNormSq() {
-        // there are no cancellation problems here, so we use the straightforward formula
-        return x * x + y * y + z * z;
-    }
-
-    /** {@inheritDoc} */
-    @Override
-    public double getNormInf() {
-        return FastMath.max(FastMath.max(FastMath.abs(x), FastMath.abs(y)), FastMath.abs(z));
-    }
-
-    /** Get the azimuth of the vector.
-     * @return azimuth (&alpha;) of the vector, between -&pi; and +&pi;
-     * @see #Vector3D(double, double)
-     */
-    public double getAlpha() {
-        return FastMath.atan2(y, x);
-    }
-
-    /** Get the elevation of the vector.
-     * @return elevation (&delta;) of the vector, between -&pi;/2 and +&pi;/2
-     * @see #Vector3D(double, double)
-     */
-    public double getDelta() {
-        return FastMath.asin(z / getNorm());
-    }
-
-    /** {@inheritDoc} */
-    @Override
-    public Vector3D add(final Vector<Euclidean3D> v) {
-        final Vector3D v3 = (Vector3D) v;
-        return new Vector3D(x + v3.x, y + v3.y, z + v3.z);
-    }
-
-    /** {@inheritDoc} */
-    @Override
-    public Vector3D add(double factor, final Vector<Euclidean3D> v) {
-        return new Vector3D(1, this, factor, (Vector3D) v);
-    }
-
-    /** {@inheritDoc} */
-    @Override
-    public Vector3D subtract(final Vector<Euclidean3D> v) {
-        final Vector3D v3 = (Vector3D) v;
-        return new Vector3D(x - v3.x, y - v3.y, z - v3.z);
-    }
-
-    /** {@inheritDoc} */
-    @Override
-    public Vector3D subtract(final double factor, final Vector<Euclidean3D> v) {
-        return new Vector3D(1, this, -factor, (Vector3D) v);
-    }
-
-    /** {@inheritDoc} */
-    @Override
-    public Vector3D normalize() throws MathArithmeticException {
-        double s = getNorm();
-        if (s == 0) {
-            throw new MathArithmeticException(LocalizedFormats.CANNOT_NORMALIZE_A_ZERO_NORM_VECTOR);
-        }
-        return scalarMultiply(1 / s);
-    }
-
-    /** Get a vector orthogonal to the instance.
-     * <p>There are an infinite number of normalized vectors orthogonal
-     * to the instance. This method picks up one of them almost
-     * arbitrarily. It is useful when one needs to compute a reference
-     * frame with one of the axes in a predefined direction. The
-     * following example shows how to build a frame having the k axis
-     * aligned with the known vector u :
-     * <pre><code>
-     *   Vector3D k = u.normalize();
-     *   Vector3D i = k.orthogonal();
-     *   Vector3D j = Vector3D.crossProduct(k, i);
-     * </code></pre>
-     * @return a new normalized vector orthogonal to the instance
-     * @exception MathArithmeticException if the norm of the instance is null
-     */
-    public Vector3D orthogonal() throws MathArithmeticException {
-
-        double threshold = 0.6 * getNorm();
-        if (threshold == 0) {
-            throw new MathArithmeticException(LocalizedFormats.ZERO_NORM);
-        }
-
-        if (FastMath.abs(x) <= threshold) {
-            double inverse  = 1 / FastMath.sqrt(y * y + z * z);
-            return new Vector3D(0, inverse * z, -inverse * y);
-        } else if (FastMath.abs(y) <= threshold) {
-            double inverse  = 1 / FastMath.sqrt(x * x + z * z);
-            return new Vector3D(-inverse * z, 0, inverse * x);
-        }
-        double inverse  = 1 / FastMath.sqrt(x * x + y * y);
-        return new Vector3D(inverse * y, -inverse * x, 0);
-
-    }
-
-    /** Compute the angular separation between two vectors.
-     * <p>This method computes the angular separation between two
-     * vectors using the dot product for well separated vectors and the
-     * cross product for almost aligned vectors. This allows to have a
-     * good accuracy in all cases, even for vectors very close to each
-     * other.</p>
-     * @param v1 first vector
-     * @param v2 second vector
-     * @return angular separation between v1 and v2
-     * @exception MathArithmeticException if either vector has a null norm
-     */
-    public static double angle(Vector3D v1, Vector3D v2) throws MathArithmeticException {
-
-        double normProduct = v1.getNorm() * v2.getNorm();
-        if (normProduct == 0) {
-            throw new MathArithmeticException(LocalizedFormats.ZERO_NORM);
-        }
-
-        double dot = v1.dotProduct(v2);
-        double threshold = normProduct * 0.9999;
-        if ((dot < -threshold) || (dot > threshold)) {
-            // the vectors are almost aligned, compute using the sine
-            Vector3D v3 = crossProduct(v1, v2);
-            if (dot >= 0) {
-                return FastMath.asin(v3.getNorm() / normProduct);
-            }
-            return FastMath.PI - FastMath.asin(v3.getNorm() / normProduct);
-        }
-
-        // the vectors are sufficiently separated to use the cosine
-        return FastMath.acos(dot / normProduct);
-
-    }
-
-    /** {@inheritDoc} */
-    @Override
-    public Vector3D negate() {
-        return new Vector3D(-x, -y, -z);
-    }
-
-    /** {@inheritDoc} */
-    @Override
-    public Vector3D scalarMultiply(double a) {
-        return new Vector3D(a * x, a * y, a * z);
-    }
-
-    /** {@inheritDoc} */
-    @Override
-    public boolean isNaN() {
-        return Double.isNaN(x) || Double.isNaN(y) || Double.isNaN(z);
-    }
-
-    /** {@inheritDoc} */
-    @Override
-    public boolean isInfinite() {
-        return !isNaN() && (Double.isInfinite(x) || Double.isInfinite(y) || Double.isInfinite(z));
-    }
-
-    /**
-     * Test for the equality of two 3D vectors.
-     * <p>
-     * If all coordinates of two 3D vectors are exactly the same, and none are
-     * <code>Double.NaN</code>, the two 3D vectors are considered to be equal.
-     * </p>
-     * <p>
-     * <code>NaN</code> coordinates are considered to affect globally the vector
-     * and be equals to each other - i.e, if either (or all) coordinates of the
-     * 3D vector are equal to <code>Double.NaN</code>, the 3D vector is equal to
-     * {@link #NaN}.
-     * </p>
-     *
-     * @param other Object to test for equality to this
-     * @return true if two 3D vector objects are equal, false if
-     *         object is null, not an instance of Vector3D, or
-     *         not equal to this Vector3D instance
-     *
-     */
-    @Override
-    public boolean equals(Object other) {
-
-        if (this == other) {
-            return true;
-        }
-
-        if (other instanceof Vector3D) {
-            final Vector3D rhs = (Vector3D)other;
-            if (rhs.isNaN()) {
-                return this.isNaN();
-            }
-
-            return (x == rhs.x) && (y == rhs.y) && (z == rhs.z);
-        }
-        return false;
-    }
-
-    /**
-     * Get a hashCode for the 3D vector.
-     * <p>
-     * All NaN values have the same hash code.</p>
-     *
-     * @return a hash code value for this object
-     */
-    @Override
-    public int hashCode() {
-        if (isNaN()) {
-            return 642;
-        }
-        return 643 * (164 * MathUtils.hash(x) +  3 * MathUtils.hash(y) +  MathUtils.hash(z));
-    }
-
-    /** {@inheritDoc}
-     * <p>
-     * The implementation uses specific multiplication and addition
-     * algorithms to preserve accuracy and reduce cancellation effects.
-     * It should be very accurate even for nearly orthogonal vectors.
-     * </p>
-     * @see MathArrays#linearCombination(double, double, double, double, double, double)
-     */
-    @Override
-    public double dotProduct(final Vector<Euclidean3D> v) {
-        final Vector3D v3 = (Vector3D) v;
-        return MathArrays.linearCombination(x, v3.x, y, v3.y, z, v3.z);
-    }
-
-    /** Compute the cross-product of the instance with another vector.
-     * @param v other vector
-     * @return the cross product this ^ v as a new Vector3D
-     */
-    public Vector3D crossProduct(final Vector<Euclidean3D> v) {
-        final Vector3D v3 = (Vector3D) v;
-        return new Vector3D(MathArrays.linearCombination(y, v3.z, -z, v3.y),
-                            MathArrays.linearCombination(z, v3.x, -x, v3.z),
-                            MathArrays.linearCombination(x, v3.y, -y, v3.x));
-    }
-
-    /** {@inheritDoc} */
-    @Override
-    public double distance1(Vector<Euclidean3D> v) {
-        final Vector3D v3 = (Vector3D) v;
-        final double dx = FastMath.abs(v3.x - x);
-        final double dy = FastMath.abs(v3.y - y);
-        final double dz = FastMath.abs(v3.z - z);
-        return dx + dy + dz;
-    }
-
-    /** {@inheritDoc} */
-    @Override
-    public double distance(Point<Euclidean3D> v) {
-        final Vector3D v3 = (Vector3D) v;
-        final double dx = v3.x - x;
-        final double dy = v3.y - y;
-        final double dz = v3.z - z;
-        return FastMath.sqrt(dx * dx + dy * dy + dz * dz);
-    }
-
-    /** {@inheritDoc} */
-    @Override
-    public double distanceInf(Vector<Euclidean3D> v) {
-        final Vector3D v3 = (Vector3D) v;
-        final double dx = FastMath.abs(v3.x - x);
-        final double dy = FastMath.abs(v3.y - y);
-        final double dz = FastMath.abs(v3.z - z);
-        return FastMath.max(FastMath.max(dx, dy), dz);
-    }
-
-    /** {@inheritDoc} */
-    @Override
-    public double distanceSq(Vector<Euclidean3D> v) {
-        final Vector3D v3 = (Vector3D) v;
-        final double dx = v3.x - x;
-        final double dy = v3.y - y;
-        final double dz = v3.z - z;
-        return dx * dx + dy * dy + dz * dz;
-    }
-
-    /** Compute the dot-product of two vectors.
-     * @param v1 first vector
-     * @param v2 second vector
-     * @return the dot product v1.v2
-     */
-    public static double dotProduct(Vector3D v1, Vector3D v2) {
-        return v1.dotProduct(v2);
-    }
-
-    /** Compute the cross-product of two vectors.
-     * @param v1 first vector
-     * @param v2 second vector
-     * @return the cross product v1 ^ v2 as a new Vector
-     */
-    public static Vector3D crossProduct(final Vector3D v1, final Vector3D v2) {
-        return v1.crossProduct(v2);
-    }
-
-    /** Compute the distance between two vectors according to the L<sub>1</sub> norm.
-     * <p>Calling this method is equivalent to calling:
-     * <code>v1.subtract(v2).getNorm1()</code> except that no intermediate
-     * vector is built</p>
-     * @param v1 first vector
-     * @param v2 second vector
-     * @return the distance between v1 and v2 according to the L<sub>1</sub> norm
-     */
-    public static double distance1(Vector3D v1, Vector3D v2) {
-        return v1.distance1(v2);
-    }
-
-    /** Compute the distance between two vectors according to the L<sub>2</sub> norm.
-     * <p>Calling this method is equivalent to calling:
-     * <code>v1.subtract(v2).getNorm()</code> except that no intermediate
-     * vector is built</p>
-     * @param v1 first vector
-     * @param v2 second vector
-     * @return the distance between v1 and v2 according to the L<sub>2</sub> norm
-     */
-    public static double distance(Vector3D v1, Vector3D v2) {
-        return v1.distance(v2);
-    }
-
-    /** Compute the distance between two vectors according to the L<sub>&infin;</sub> norm.
-     * <p>Calling this method is equivalent to calling:
-     * <code>v1.subtract(v2).getNormInf()</code> except that no intermediate
-     * vector is built</p>
-     * @param v1 first vector
-     * @param v2 second vector
-     * @return the distance between v1 and v2 according to the L<sub>&infin;</sub> norm
-     */
-    public static double distanceInf(Vector3D v1, Vector3D v2) {
-        return v1.distanceInf(v2);
-    }
-
-    /** Compute the square of the distance between two vectors.
-     * <p>Calling this method is equivalent to calling:
-     * <code>v1.subtract(v2).getNormSq()</code> except that no intermediate
-     * vector is built</p>
-     * @param v1 first vector
-     * @param v2 second vector
-     * @return the square of the distance between v1 and v2
-     */
-    public static double distanceSq(Vector3D v1, Vector3D v2) {
-        return v1.distanceSq(v2);
-    }
-
-    /** Get a string representation of this vector.
-     * @return a string representation of this vector
-     */
-    @Override
-    public String toString() {
-        return Vector3DFormat.getInstance().format(this);
-    }
-
-    /** {@inheritDoc} */
-    @Override
-    public String toString(final NumberFormat format) {
-        return new Vector3DFormat(format).format(this);
-    }
-=======
     public abstract double getZ();
->>>>>>> c9e49faa
 
 }