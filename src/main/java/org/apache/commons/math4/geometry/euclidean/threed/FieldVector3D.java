/*
 * Licensed to the Apache Software Foundation (ASF) under one or more
 * contributor license agreements.  See the NOTICE file distributed with
 * this work for additional information regarding copyright ownership.
 * The ASF licenses this file to You under the Apache License, Version 2.0
 * (the "License"); you may not use this file except in compliance with
 * the License.  You may obtain a copy of the License at
 *
 *      http://www.apache.org/licenses/LICENSE-2.0
 *
 * Unless required by applicable law or agreed to in writing, software
 * distributed under the License is distributed on an "AS IS" BASIS,
 * WITHOUT WARRANTIES OR CONDITIONS OF ANY KIND, either express or implied.
 * See the License for the specific language governing permissions and
 * limitations under the License.
 */

package org.apache.commons.math4.geometry.euclidean.threed;

import java.io.Serializable;
import java.text.NumberFormat;

import org.apache.commons.math4.RealFieldElement;
import org.apache.commons.math4.exception.DimensionMismatchException;
import org.apache.commons.math4.exception.MathArithmeticException;
import org.apache.commons.math4.exception.util.LocalizedFormats;
import org.apache.commons.math4.util.FastMath;
import org.apache.commons.math4.util.MathArrays;

/**
 * This class is a re-implementation of {@link Cartesian3D} using {@link RealFieldElement}.
 * <p>Instance of this class are guaranteed to be immutable.</p>
 * @param <T> the type of the field elements
 * @since 3.2
 */
public class FieldVector3D<T extends RealFieldElement<T>> implements Serializable {

    /** Serializable version identifier. */
    private static final long serialVersionUID = 20130224L;

    /** Abscissa. */
    private final T x;

    /** Ordinate. */
    private final T y;

    /** Height. */
    private final T z;

    /** Simple constructor.
     * Build a vector from its coordinates
     * @param x abscissa
     * @param y ordinate
     * @param z height
     * @see #getX()
     * @see #getY()
     * @see #getZ()
     */
    public FieldVector3D(final T x, final T y, final T z) {
        this.x = x;
        this.y = y;
        this.z = z;
    }

    /** Simple constructor.
     * Build a vector from its coordinates
     * @param v coordinates array
     * @exception DimensionMismatchException if array does not have 3 elements
     * @see #toArray()
     */
    public FieldVector3D(final T[] v) throws DimensionMismatchException {
        if (v.length != 3) {
            throw new DimensionMismatchException(v.length, 3);
        }
        this.x = v[0];
        this.y = v[1];
        this.z = v[2];
    }

    /** Simple constructor.
     * Build a vector from its azimuthal coordinates
     * @param alpha azimuth (&alpha;) around Z
     *              (0 is +X, &pi;/2 is +Y, &pi; is -X and 3&pi;/2 is -Y)
     * @param delta elevation (&delta;) above (XY) plane, from -&pi;/2 to +&pi;/2
     * @see #getAlpha()
     * @see #getDelta()
     */
    public FieldVector3D(final T alpha, final T delta) {
        T cosDelta = delta.cos();
        this.x = alpha.cos().multiply(cosDelta);
        this.y = alpha.sin().multiply(cosDelta);
        this.z = delta.sin();
    }

    /** Multiplicative constructor
     * Build a vector from another one and a scale factor.
     * The vector built will be a * u
     * @param a scale factor
     * @param u base (unscaled) vector
     */
    public FieldVector3D(final T a, final FieldVector3D<T>u) {
        this.x = a.multiply(u.x);
        this.y = a.multiply(u.y);
        this.z = a.multiply(u.z);
    }

    /** Multiplicative constructor
     * Build a vector from another one and a scale factor.
     * The vector built will be a * u
     * @param a scale factor
     * @param u base (unscaled) vector
     */
    public FieldVector3D(final T a, final Cartesian3D u) {
        this.x = a.multiply(u.getX());
        this.y = a.multiply(u.getY());
        this.z = a.multiply(u.getZ());
    }

    /** Multiplicative constructor
     * Build a vector from another one and a scale factor.
     * The vector built will be a * u
     * @param a scale factor
     * @param u base (unscaled) vector
     */
    public FieldVector3D(final double a, final FieldVector3D<T> u) {
        this.x = u.x.multiply(a);
        this.y = u.y.multiply(a);
        this.z = u.z.multiply(a);
    }

    /** Linear constructor
     * Build a vector from two other ones and corresponding scale factors.
     * The vector built will be a1 * u1 + a2 * u2
     * @param a1 first scale factor
     * @param u1 first base (unscaled) vector
     * @param a2 second scale factor
     * @param u2 second base (unscaled) vector
     */
    public FieldVector3D(final T a1, final FieldVector3D<T> u1,
                         final T a2, final FieldVector3D<T> u2) {
        final T prototype = a1;
        this.x = prototype.linearCombination(a1, u1.getX(), a2, u2.getX());
        this.y = prototype.linearCombination(a1, u1.getY(), a2, u2.getY());
        this.z = prototype.linearCombination(a1, u1.getZ(), a2, u2.getZ());
    }

    /** Linear constructor
     * Build a vector from two other ones and corresponding scale factors.
     * The vector built will be a1 * u1 + a2 * u2
     * @param a1 first scale factor
     * @param u1 first base (unscaled) vector
     * @param a2 second scale factor
     * @param u2 second base (unscaled) vector
     */
    public FieldVector3D(final T a1, final Cartesian3D u1,
                         final T a2, final Cartesian3D u2) {
        final T prototype = a1;
        this.x = prototype.linearCombination(u1.getX(), a1, u2.getX(), a2);
        this.y = prototype.linearCombination(u1.getY(), a1, u2.getY(), a2);
        this.z = prototype.linearCombination(u1.getZ(), a1, u2.getZ(), a2);
    }

    /** Linear constructor
     * Build a vector from two other ones and corresponding scale factors.
     * The vector built will be a1 * u1 + a2 * u2
     * @param a1 first scale factor
     * @param u1 first base (unscaled) vector
     * @param a2 second scale factor
     * @param u2 second base (unscaled) vector
     */
    public FieldVector3D(final double a1, final FieldVector3D<T> u1,
                         final double a2, final FieldVector3D<T> u2) {
        final T prototype = u1.getX();
        this.x = prototype.linearCombination(a1, u1.getX(), a2, u2.getX());
        this.y = prototype.linearCombination(a1, u1.getY(), a2, u2.getY());
        this.z = prototype.linearCombination(a1, u1.getZ(), a2, u2.getZ());
    }

    /** Linear constructor
     * Build a vector from three other ones and corresponding scale factors.
     * The vector built will be a1 * u1 + a2 * u2 + a3 * u3
     * @param a1 first scale factor
     * @param u1 first base (unscaled) vector
     * @param a2 second scale factor
     * @param u2 second base (unscaled) vector
     * @param a3 third scale factor
     * @param u3 third base (unscaled) vector
     */
    public FieldVector3D(final T a1, final FieldVector3D<T> u1,
                         final T a2, final FieldVector3D<T> u2,
                         final T a3, final FieldVector3D<T> u3) {
        final T prototype = a1;
        this.x = prototype.linearCombination(a1, u1.getX(), a2, u2.getX(), a3, u3.getX());
        this.y = prototype.linearCombination(a1, u1.getY(), a2, u2.getY(), a3, u3.getY());
        this.z = prototype.linearCombination(a1, u1.getZ(), a2, u2.getZ(), a3, u3.getZ());
    }

    /** Linear constructor
     * Build a vector from three other ones and corresponding scale factors.
     * The vector built will be a1 * u1 + a2 * u2 + a3 * u3
     * @param a1 first scale factor
     * @param u1 first base (unscaled) vector
     * @param a2 second scale factor
     * @param u2 second base (unscaled) vector
     * @param a3 third scale factor
     * @param u3 third base (unscaled) vector
     */
    public FieldVector3D(final T a1, final Cartesian3D u1,
                         final T a2, final Cartesian3D u2,
                         final T a3, final Cartesian3D u3) {
        final T prototype = a1;
        this.x = prototype.linearCombination(u1.getX(), a1, u2.getX(), a2, u3.getX(), a3);
        this.y = prototype.linearCombination(u1.getY(), a1, u2.getY(), a2, u3.getY(), a3);
        this.z = prototype.linearCombination(u1.getZ(), a1, u2.getZ(), a2, u3.getZ(), a3);
    }

    /** Linear constructor
     * Build a vector from three other ones and corresponding scale factors.
     * The vector built will be a1 * u1 + a2 * u2 + a3 * u3
     * @param a1 first scale factor
     * @param u1 first base (unscaled) vector
     * @param a2 second scale factor
     * @param u2 second base (unscaled) vector
     * @param a3 third scale factor
     * @param u3 third base (unscaled) vector
     */
    public FieldVector3D(final double a1, final FieldVector3D<T> u1,
                         final double a2, final FieldVector3D<T> u2,
                         final double a3, final FieldVector3D<T> u3) {
        final T prototype = u1.getX();
        this.x = prototype.linearCombination(a1, u1.getX(), a2, u2.getX(), a3, u3.getX());
        this.y = prototype.linearCombination(a1, u1.getY(), a2, u2.getY(), a3, u3.getY());
        this.z = prototype.linearCombination(a1, u1.getZ(), a2, u2.getZ(), a3, u3.getZ());
    }

    /** Linear constructor
     * Build a vector from four other ones and corresponding scale factors.
     * The vector built will be a1 * u1 + a2 * u2 + a3 * u3 + a4 * u4
     * @param a1 first scale factor
     * @param u1 first base (unscaled) vector
     * @param a2 second scale factor
     * @param u2 second base (unscaled) vector
     * @param a3 third scale factor
     * @param u3 third base (unscaled) vector
     * @param a4 fourth scale factor
     * @param u4 fourth base (unscaled) vector
     */
    public FieldVector3D(final T a1, final FieldVector3D<T> u1,
                         final T a2, final FieldVector3D<T> u2,
                         final T a3, final FieldVector3D<T> u3,
                         final T a4, final FieldVector3D<T> u4) {
        final T prototype = a1;
        this.x = prototype.linearCombination(a1, u1.getX(), a2, u2.getX(), a3, u3.getX(), a4, u4.getX());
        this.y = prototype.linearCombination(a1, u1.getY(), a2, u2.getY(), a3, u3.getY(), a4, u4.getY());
        this.z = prototype.linearCombination(a1, u1.getZ(), a2, u2.getZ(), a3, u3.getZ(), a4, u4.getZ());
    }

    /** Linear constructor
     * Build a vector from four other ones and corresponding scale factors.
     * The vector built will be a1 * u1 + a2 * u2 + a3 * u3 + a4 * u4
     * @param a1 first scale factor
     * @param u1 first base (unscaled) vector
     * @param a2 second scale factor
     * @param u2 second base (unscaled) vector
     * @param a3 third scale factor
     * @param u3 third base (unscaled) vector
     * @param a4 fourth scale factor
     * @param u4 fourth base (unscaled) vector
     */
    public FieldVector3D(final T a1, final Cartesian3D u1,
                         final T a2, final Cartesian3D u2,
                         final T a3, final Cartesian3D u3,
                         final T a4, final Cartesian3D u4) {
        final T prototype = a1;
        this.x = prototype.linearCombination(u1.getX(), a1, u2.getX(), a2, u3.getX(), a3, u4.getX(), a4);
        this.y = prototype.linearCombination(u1.getY(), a1, u2.getY(), a2, u3.getY(), a3, u4.getY(), a4);
        this.z = prototype.linearCombination(u1.getZ(), a1, u2.getZ(), a2, u3.getZ(), a3, u4.getZ(), a4);
    }

    /** Linear constructor
     * Build a vector from four other ones and corresponding scale factors.
     * The vector built will be a1 * u1 + a2 * u2 + a3 * u3 + a4 * u4
     * @param a1 first scale factor
     * @param u1 first base (unscaled) vector
     * @param a2 second scale factor
     * @param u2 second base (unscaled) vector
     * @param a3 third scale factor
     * @param u3 third base (unscaled) vector
     * @param a4 fourth scale factor
     * @param u4 fourth base (unscaled) vector
     */
    public FieldVector3D(final double a1, final FieldVector3D<T> u1,
                         final double a2, final FieldVector3D<T> u2,
                         final double a3, final FieldVector3D<T> u3,
                         final double a4, final FieldVector3D<T> u4) {
        final T prototype = u1.getX();
        this.x = prototype.linearCombination(a1, u1.getX(), a2, u2.getX(), a3, u3.getX(), a4, u4.getX());
        this.y = prototype.linearCombination(a1, u1.getY(), a2, u2.getY(), a3, u3.getY(), a4, u4.getY());
        this.z = prototype.linearCombination(a1, u1.getZ(), a2, u2.getZ(), a3, u3.getZ(), a4, u4.getZ());
    }

    /** Get the abscissa of the vector.
     * @return abscissa of the vector
     * @see #FieldVector3D(RealFieldElement, RealFieldElement, RealFieldElement)
     */
    public T getX() {
        return x;
    }

    /** Get the ordinate of the vector.
     * @return ordinate of the vector
     * @see #FieldVector3D(RealFieldElement, RealFieldElement, RealFieldElement)
     */
    public T getY() {
        return y;
    }

    /** Get the height of the vector.
     * @return height of the vector
     * @see #FieldVector3D(RealFieldElement, RealFieldElement, RealFieldElement)
     */
    public T getZ() {
        return z;
    }

    /** Get the vector coordinates as a dimension 3 array.
     * @return vector coordinates
     * @see #FieldVector3D(RealFieldElement[])
     */
    public T[] toArray() {
        final T[] array = MathArrays.buildArray(x.getField(), 3);
        array[0] = x;
        array[1] = y;
        array[2] = z;
        return array;
    }

    /** Convert to a constant vector without derivatives.
     * @return a constant vector
     */
    public Cartesian3D toVector3D() {
        return new Cartesian3D(x.getReal(), y.getReal(), z.getReal());
    }

    /** Get the L<sub>1</sub> norm for the vector.
     * @return L<sub>1</sub> norm for the vector
     */
    public T getNorm1() {
        return x.abs().add(y.abs()).add(z.abs());
    }

    /** Get the L<sub>2</sub> norm for the vector.
     * @return Euclidean norm for the vector
     */
    public T getNorm() {
        // there are no cancellation problems here, so we use the straightforward formula
        return x.multiply(x).add(y.multiply(y)).add(z.multiply(z)).sqrt();
    }

    /** Get the square of the norm for the vector.
     * @return square of the Euclidean norm for the vector
     */
    public T getNormSq() {
        // there are no cancellation problems here, so we use the straightforward formula
        return x.multiply(x).add(y.multiply(y)).add(z.multiply(z));
    }

    /** Get the L<sub>&infin;</sub> norm for the vector.
     * @return L<sub>&infin;</sub> norm for the vector
     */
    public T getNormInf() {
        final T xAbs = x.abs();
        final T yAbs = y.abs();
        final T zAbs = z.abs();
        if (xAbs.getReal() <= yAbs.getReal()) {
            if (yAbs.getReal() <= zAbs.getReal()) {
                return zAbs;
            } else {
                return yAbs;
            }
        } else {
            if (xAbs.getReal() <= zAbs.getReal()) {
                return zAbs;
            } else {
                return xAbs;
            }
        }
    }

    /** Get the azimuth of the vector.
     * @return azimuth (&alpha;) of the vector, between -&pi; and +&pi;
     * @see #FieldVector3D(RealFieldElement, RealFieldElement)
     */
    public T getAlpha() {
        return y.atan2(x);
    }

    /** Get the elevation of the vector.
     * @return elevation (&delta;) of the vector, between -&pi;/2 and +&pi;/2
     * @see #FieldVector3D(RealFieldElement, RealFieldElement)
     */
    public T getDelta() {
        return z.divide(getNorm()).asin();
    }

    /** Add a vector to the instance.
     * @param v vector to add
     * @return a new vector
     */
    public FieldVector3D<T> add(final FieldVector3D<T> v) {
        return new FieldVector3D<>(x.add(v.x), y.add(v.y), z.add(v.z));
    }

    /** Add a vector to the instance.
     * @param v vector to add
     * @return a new vector
     */
    public FieldVector3D<T> add(final Cartesian3D v) {
        return new FieldVector3D<>(x.add(v.getX()), y.add(v.getY()), z.add(v.getZ()));
    }

    /** Add a scaled vector to the instance.
     * @param factor scale factor to apply to v before adding it
     * @param v vector to add
     * @return a new vector
     */
    public FieldVector3D<T> add(final T factor, final FieldVector3D<T> v) {
        return new FieldVector3D<>(x.getField().getOne(), this, factor, v);
    }

    /** Add a scaled vector to the instance.
     * @param factor scale factor to apply to v before adding it
     * @param v vector to add
     * @return a new vector
     */
    public FieldVector3D<T> add(final T factor, final Cartesian3D v) {
        return new FieldVector3D<>(x.add(factor.multiply(v.getX())),
                                    y.add(factor.multiply(v.getY())),
                                    z.add(factor.multiply(v.getZ())));
    }

    /** Add a scaled vector to the instance.
     * @param factor scale factor to apply to v before adding it
     * @param v vector to add
     * @return a new vector
     */
    public FieldVector3D<T> add(final double factor, final FieldVector3D<T> v) {
        return new FieldVector3D<>(1.0, this, factor, v);
    }

    /** Add a scaled vector to the instance.
     * @param factor scale factor to apply to v before adding it
     * @param v vector to add
     * @return a new vector
     */
    public FieldVector3D<T> add(final double factor, final Cartesian3D v) {
        return new FieldVector3D<>(x.add(factor * v.getX()),
                                    y.add(factor * v.getY()),
                                    z.add(factor * v.getZ()));
    }

    /** Subtract a vector from the instance.
     * @param v vector to subtract
     * @return a new vector
     */
    public FieldVector3D<T> subtract(final FieldVector3D<T> v) {
        return new FieldVector3D<>(x.subtract(v.x), y.subtract(v.y), z.subtract(v.z));
    }

    /** Subtract a vector from the instance.
     * @param v vector to subtract
     * @return a new vector
     */
    public FieldVector3D<T> subtract(final Cartesian3D v) {
        return new FieldVector3D<>(x.subtract(v.getX()), y.subtract(v.getY()), z.subtract(v.getZ()));
    }

    /** Subtract a scaled vector from the instance.
     * @param factor scale factor to apply to v before subtracting it
     * @param v vector to subtract
     * @return a new vector
     */
    public FieldVector3D<T> subtract(final T factor, final FieldVector3D<T> v) {
        return new FieldVector3D<>(x.getField().getOne(), this, factor.negate(), v);
    }

    /** Subtract a scaled vector from the instance.
     * @param factor scale factor to apply to v before subtracting it
     * @param v vector to subtract
     * @return a new vector
     */
    public FieldVector3D<T> subtract(final T factor, final Cartesian3D v) {
        return new FieldVector3D<>(x.subtract(factor.multiply(v.getX())),
                                    y.subtract(factor.multiply(v.getY())),
                                    z.subtract(factor.multiply(v.getZ())));
    }

    /** Subtract a scaled vector from the instance.
     * @param factor scale factor to apply to v before subtracting it
     * @param v vector to subtract
     * @return a new vector
     */
    public FieldVector3D<T> subtract(final double factor, final FieldVector3D<T> v) {
        return new FieldVector3D<>(1.0, this, -factor, v);
    }

    /** Subtract a scaled vector from the instance.
     * @param factor scale factor to apply to v before subtracting it
     * @param v vector to subtract
     * @return a new vector
     */
    public FieldVector3D<T> subtract(final double factor, final Cartesian3D v) {
        return new FieldVector3D<>(x.subtract(factor * v.getX()),
                                    y.subtract(factor * v.getY()),
                                    z.subtract(factor * v.getZ()));
    }

    /** Get a normalized vector aligned with the instance.
     * @return a new normalized vector
     * @exception MathArithmeticException if the norm is zero
     */
    public FieldVector3D<T> normalize() throws MathArithmeticException {
        final T s = getNorm();
        if (s.getReal() == 0) {
            throw new MathArithmeticException(LocalizedFormats.CANNOT_NORMALIZE_A_ZERO_NORM_VECTOR);
        }
        return scalarMultiply(s.reciprocal());
    }

    /** Get a vector orthogonal to the instance.
     * <p>There are an infinite number of normalized vectors orthogonal
     * to the instance. This method picks up one of them almost
     * arbitrarily. It is useful when one needs to compute a reference
     * frame with one of the axes in a predefined direction. The
     * following example shows how to build a frame having the k axis
     * aligned with the known vector u :
     * <pre><code>
<<<<<<< HEAD
     *   Vector3D k = u.normalize();
     *   Vector3D i = k.orthogonal();
     *   Vector3D j = Vector3D.crossProduct(k, i);
     * </code></pre>
=======
     *   Cartesian3D k = u.normalize();
     *   Cartesian3D i = k.orthogonal();
     *   Cartesian3D j = Cartesian3D.crossProduct(k, i);
     * </code></pre></p>
>>>>>>> c9e49faa
     * @return a new normalized vector orthogonal to the instance
     * @exception MathArithmeticException if the norm of the instance is null
     */
    public FieldVector3D<T> orthogonal() throws MathArithmeticException {

        final double threshold = 0.6 * getNorm().getReal();
        if (threshold == 0) {
            throw new MathArithmeticException(LocalizedFormats.ZERO_NORM);
        }

        if (FastMath.abs(x.getReal()) <= threshold) {
            final T inverse  = y.multiply(y).add(z.multiply(z)).sqrt().reciprocal();
            return new FieldVector3D<>(inverse.getField().getZero(), inverse.multiply(z), inverse.multiply(y).negate());
        } else if (FastMath.abs(y.getReal()) <= threshold) {
            final T inverse  = x.multiply(x).add(z.multiply(z)).sqrt().reciprocal();
            return new FieldVector3D<>(inverse.multiply(z).negate(), inverse.getField().getZero(), inverse.multiply(x));
        } else {
            final T inverse  = x.multiply(x).add(y.multiply(y)).sqrt().reciprocal();
            return new FieldVector3D<>(inverse.multiply(y), inverse.multiply(x).negate(), inverse.getField().getZero());
        }

    }

    /** Compute the angular separation between two vectors.
     * <p>This method computes the angular separation between two
     * vectors using the dot product for well separated vectors and the
     * cross product for almost aligned vectors. This allows to have a
     * good accuracy in all cases, even for vectors very close to each
     * other.</p>
     * @param v1 first vector
     * @param v2 second vector
     * @param <T> the type of the field elements
     * @return angular separation between v1 and v2
     * @exception MathArithmeticException if either vector has a null norm
     */
    public static <T extends RealFieldElement<T>> T angle(final FieldVector3D<T> v1, final FieldVector3D<T> v2)
        throws MathArithmeticException {

        final T normProduct = v1.getNorm().multiply(v2.getNorm());
        if (normProduct.getReal() == 0) {
            throw new MathArithmeticException(LocalizedFormats.ZERO_NORM);
        }

        final T dot = dotProduct(v1, v2);
        final double threshold = normProduct.getReal() * 0.9999;
        if ((dot.getReal() < -threshold) || (dot.getReal() > threshold)) {
            // the vectors are almost aligned, compute using the sine
            FieldVector3D<T> v3 = crossProduct(v1, v2);
            if (dot.getReal() >= 0) {
                return v3.getNorm().divide(normProduct).asin();
            }
            return v3.getNorm().divide(normProduct).asin().subtract(FastMath.PI).negate();
        }

        // the vectors are sufficiently separated to use the cosine
        return dot.divide(normProduct).acos();

    }

    /** Compute the angular separation between two vectors.
     * <p>This method computes the angular separation between two
     * vectors using the dot product for well separated vectors and the
     * cross product for almost aligned vectors. This allows to have a
     * good accuracy in all cases, even for vectors very close to each
     * other.</p>
     * @param v1 first vector
     * @param v2 second vector
     * @param <T> the type of the field elements
     * @return angular separation between v1 and v2
     * @exception MathArithmeticException if either vector has a null norm
     */
    public static <T extends RealFieldElement<T>> T angle(final FieldVector3D<T> v1, final Cartesian3D v2)
        throws MathArithmeticException {

        final T normProduct = v1.getNorm().multiply(v2.getNorm());
        if (normProduct.getReal() == 0) {
            throw new MathArithmeticException(LocalizedFormats.ZERO_NORM);
        }

        final T dot = dotProduct(v1, v2);
        final double threshold = normProduct.getReal() * 0.9999;
        if ((dot.getReal() < -threshold) || (dot.getReal() > threshold)) {
            // the vectors are almost aligned, compute using the sine
            FieldVector3D<T> v3 = crossProduct(v1, v2);
            if (dot.getReal() >= 0) {
                return v3.getNorm().divide(normProduct).asin();
            }
            return v3.getNorm().divide(normProduct).asin().subtract(FastMath.PI).negate();
        }

        // the vectors are sufficiently separated to use the cosine
        return dot.divide(normProduct).acos();

    }

    /** Compute the angular separation between two vectors.
     * <p>This method computes the angular separation between two
     * vectors using the dot product for well separated vectors and the
     * cross product for almost aligned vectors. This allows to have a
     * good accuracy in all cases, even for vectors very close to each
     * other.</p>
     * @param v1 first vector
     * @param v2 second vector
     * @param <T> the type of the field elements
     * @return angular separation between v1 and v2
     * @exception MathArithmeticException if either vector has a null norm
     */
    public static <T extends RealFieldElement<T>> T angle(final Cartesian3D v1, final FieldVector3D<T> v2)
        throws MathArithmeticException {
        return angle(v2, v1);
    }

    /** Get the opposite of the instance.
     * @return a new vector which is opposite to the instance
     */
    public FieldVector3D<T> negate() {
        return new FieldVector3D<>(x.negate(), y.negate(), z.negate());
    }

    /** Multiply the instance by a scalar.
     * @param a scalar
     * @return a new vector
     */
    public FieldVector3D<T> scalarMultiply(final T a) {
        return new FieldVector3D<>(x.multiply(a), y.multiply(a), z.multiply(a));
    }

    /** Multiply the instance by a scalar.
     * @param a scalar
     * @return a new vector
     */
    public FieldVector3D<T> scalarMultiply(final double a) {
        return new FieldVector3D<>(x.multiply(a), y.multiply(a), z.multiply(a));
    }

    /**
     * Returns true if any coordinate of this vector is NaN; false otherwise
     * @return  true if any coordinate of this vector is NaN; false otherwise
     */
    public boolean isNaN() {
        return Double.isNaN(x.getReal()) || Double.isNaN(y.getReal()) || Double.isNaN(z.getReal());
    }

    /**
     * Returns true if any coordinate of this vector is infinite and none are NaN;
     * false otherwise
     * @return  true if any coordinate of this vector is infinite and none are NaN;
     * false otherwise
     */
    public boolean isInfinite() {
        return !isNaN() && (Double.isInfinite(x.getReal()) || Double.isInfinite(y.getReal()) || Double.isInfinite(z.getReal()));
    }

    /**
     * Test for the equality of two 3D vectors.
     * <p>
     * If all coordinates of two 3D vectors are exactly the same, and none of their
     * {@link RealFieldElement#getReal() real part} are <code>NaN</code>, the
     * two 3D vectors are considered to be equal.
     * </p>
     * <p>
     * <code>NaN</code> coordinates are considered to affect globally the vector
     * and be equals to each other - i.e, if either (or all) real part of the
     * coordinates of the 3D vector are <code>NaN</code>, the 3D vector is <code>NaN</code>.
     * </p>
     *
     * @param other Object to test for equality to this
     * @return true if two 3D vector objects are equal, false if
     *         object is null, not an instance of FieldVector3D, or
     *         not equal to this FieldVector3D instance
     *
     */
    @Override
    public boolean equals(Object other) {

        if (this == other) {
            return true;
        }

        if (other instanceof FieldVector3D) {
            @SuppressWarnings("unchecked")
            final FieldVector3D<T> rhs = (FieldVector3D<T>) other;
            if (rhs.isNaN()) {
                return this.isNaN();
            }

            return x.equals(rhs.x) && y.equals(rhs.y) && z.equals(rhs.z);

        }
        return false;
    }

    /**
     * Get a hashCode for the 3D vector.
     * <p>
     * All NaN values have the same hash code.</p>
     *
     * @return a hash code value for this object
     */
    @Override
    public int hashCode() {
        if (isNaN()) {
            return 409;
        }
        return 311 * (107 * x.hashCode() + 83 * y.hashCode() +  z.hashCode());
    }

    /** Compute the dot-product of the instance and another vector.
     * <p>
     * The implementation uses specific multiplication and addition
     * algorithms to preserve accuracy and reduce cancellation effects.
     * It should be very accurate even for nearly orthogonal vectors.
     * </p>
     * @see MathArrays#linearCombination(double, double, double, double, double, double)
     * @param v second vector
     * @return the dot product this.v
     */
    public T dotProduct(final FieldVector3D<T> v) {
        return x.linearCombination(x, v.x, y, v.y, z, v.z);
    }

    /** Compute the dot-product of the instance and another vector.
     * <p>
     * The implementation uses specific multiplication and addition
     * algorithms to preserve accuracy and reduce cancellation effects.
     * It should be very accurate even for nearly orthogonal vectors.
     * </p>
     * @see MathArrays#linearCombination(double, double, double, double, double, double)
     * @param v second vector
     * @return the dot product this.v
     */
    public T dotProduct(final Cartesian3D v) {
        return x.linearCombination(v.getX(), x, v.getY(), y, v.getZ(), z);
    }

    /** Compute the cross-product of the instance with another vector.
     * @param v other vector
     * @return the cross product this ^ v as a new FieldVector3D
     */
    public FieldVector3D<T> crossProduct(final FieldVector3D<T> v) {
        return new FieldVector3D<>(x.linearCombination(y, v.z, z.negate(), v.y),
                                    y.linearCombination(z, v.x, x.negate(), v.z),
                                    z.linearCombination(x, v.y, y.negate(), v.x));
    }

    /** Compute the cross-product of the instance with another vector.
     * @param v other vector
     * @return the cross product this ^ v as a new FieldVector3D
     */
    public FieldVector3D<T> crossProduct(final Cartesian3D v) {
        return new FieldVector3D<>(x.linearCombination(v.getZ(), y, -v.getY(), z),
                                    y.linearCombination(v.getX(), z, -v.getZ(), x),
                                    z.linearCombination(v.getY(), x, -v.getX(), y));
    }

    /** Compute the distance between the instance and another vector according to the L<sub>1</sub> norm.
     * <p>Calling this method is equivalent to calling:
     * <code>q.subtract(p).getNorm1()</code> except that no intermediate
     * vector is built</p>
     * @param v second vector
     * @return the distance between the instance and p according to the L<sub>1</sub> norm
     */
    public T distance1(final FieldVector3D<T> v) {
        final T dx = v.x.subtract(x).abs();
        final T dy = v.y.subtract(y).abs();
        final T dz = v.z.subtract(z).abs();
        return dx.add(dy).add(dz);
    }

    /** Compute the distance between the instance and another vector according to the L<sub>1</sub> norm.
     * <p>Calling this method is equivalent to calling:
     * <code>q.subtract(p).getNorm1()</code> except that no intermediate
     * vector is built</p>
     * @param v second vector
     * @return the distance between the instance and p according to the L<sub>1</sub> norm
     */
    public T distance1(final Cartesian3D v) {
        final T dx = x.subtract(v.getX()).abs();
        final T dy = y.subtract(v.getY()).abs();
        final T dz = z.subtract(v.getZ()).abs();
        return dx.add(dy).add(dz);
    }

    /** Compute the distance between the instance and another vector according to the L<sub>2</sub> norm.
     * <p>Calling this method is equivalent to calling:
     * <code>q.subtract(p).getNorm()</code> except that no intermediate
     * vector is built</p>
     * @param v second vector
     * @return the distance between the instance and p according to the L<sub>2</sub> norm
     */
    public T distance(final FieldVector3D<T> v) {
        final T dx = v.x.subtract(x);
        final T dy = v.y.subtract(y);
        final T dz = v.z.subtract(z);
        return dx.multiply(dx).add(dy.multiply(dy)).add(dz.multiply(dz)).sqrt();
    }

    /** Compute the distance between the instance and another vector according to the L<sub>2</sub> norm.
     * <p>Calling this method is equivalent to calling:
     * <code>q.subtract(p).getNorm()</code> except that no intermediate
     * vector is built</p>
     * @param v second vector
     * @return the distance between the instance and p according to the L<sub>2</sub> norm
     */
    public T distance(final Cartesian3D v) {
        final T dx = x.subtract(v.getX());
        final T dy = y.subtract(v.getY());
        final T dz = z.subtract(v.getZ());
        return dx.multiply(dx).add(dy.multiply(dy)).add(dz.multiply(dz)).sqrt();
    }

    /** Compute the distance between the instance and another vector according to the L<sub>&infin;</sub> norm.
     * <p>Calling this method is equivalent to calling:
     * <code>q.subtract(p).getNormInf()</code> except that no intermediate
     * vector is built</p>
     * @param v second vector
     * @return the distance between the instance and p according to the L<sub>&infin;</sub> norm
     */
    public T distanceInf(final FieldVector3D<T> v) {
        final T dx = v.x.subtract(x).abs();
        final T dy = v.y.subtract(y).abs();
        final T dz = v.z.subtract(z).abs();
        if (dx.getReal() <= dy.getReal()) {
            if (dy.getReal() <= dz.getReal()) {
                return dz;
            } else {
                return dy;
            }
        } else {
            if (dx.getReal() <= dz.getReal()) {
                return dz;
            } else {
                return dx;
            }
        }
    }

    /** Compute the distance between the instance and another vector according to the L<sub>&infin;</sub> norm.
     * <p>Calling this method is equivalent to calling:
     * <code>q.subtract(p).getNormInf()</code> except that no intermediate
     * vector is built</p>
     * @param v second vector
     * @return the distance between the instance and p according to the L<sub>&infin;</sub> norm
     */
    public T distanceInf(final Cartesian3D v) {
        final T dx = x.subtract(v.getX()).abs();
        final T dy = y.subtract(v.getY()).abs();
        final T dz = z.subtract(v.getZ()).abs();
        if (dx.getReal() <= dy.getReal()) {
            if (dy.getReal() <= dz.getReal()) {
                return dz;
            } else {
                return dy;
            }
        } else {
            if (dx.getReal() <= dz.getReal()) {
                return dz;
            } else {
                return dx;
            }
        }
    }

    /** Compute the square of the distance between the instance and another vector.
     * <p>Calling this method is equivalent to calling:
     * <code>q.subtract(p).getNormSq()</code> except that no intermediate
     * vector is built</p>
     * @param v second vector
     * @return the square of the distance between the instance and p
     */
    public T distanceSq(final FieldVector3D<T> v) {
        final T dx = v.x.subtract(x);
        final T dy = v.y.subtract(y);
        final T dz = v.z.subtract(z);
        return dx.multiply(dx).add(dy.multiply(dy)).add(dz.multiply(dz));
    }

    /** Compute the square of the distance between the instance and another vector.
     * <p>Calling this method is equivalent to calling:
     * <code>q.subtract(p).getNormSq()</code> except that no intermediate
     * vector is built</p>
     * @param v second vector
     * @return the square of the distance between the instance and p
     */
    public T distanceSq(final Cartesian3D v) {
        final T dx = x.subtract(v.getX());
        final T dy = y.subtract(v.getY());
        final T dz = z.subtract(v.getZ());
        return dx.multiply(dx).add(dy.multiply(dy)).add(dz.multiply(dz));
    }

    /** Compute the dot-product of two vectors.
     * @param v1 first vector
     * @param v2 second vector
     * @param <T> the type of the field elements
     * @return the dot product v1.v2
     */
    public static <T extends RealFieldElement<T>> T dotProduct(final FieldVector3D<T> v1,
                                                                   final FieldVector3D<T> v2) {
        return v1.dotProduct(v2);
    }

    /** Compute the dot-product of two vectors.
     * @param v1 first vector
     * @param v2 second vector
     * @param <T> the type of the field elements
     * @return the dot product v1.v2
     */
    public static <T extends RealFieldElement<T>> T dotProduct(final FieldVector3D<T> v1,
                                                                   final Cartesian3D v2) {
        return v1.dotProduct(v2);
    }

    /** Compute the dot-product of two vectors.
     * @param v1 first vector
     * @param v2 second vector
     * @param <T> the type of the field elements
     * @return the dot product v1.v2
     */
    public static <T extends RealFieldElement<T>> T dotProduct(final Cartesian3D v1,
                                                                   final FieldVector3D<T> v2) {
        return v2.dotProduct(v1);
    }

    /** Compute the cross-product of two vectors.
     * @param v1 first vector
     * @param v2 second vector
     * @param <T> the type of the field elements
     * @return the cross product v1 ^ v2 as a new Vector
     */
    public static <T extends RealFieldElement<T>> FieldVector3D<T> crossProduct(final FieldVector3D<T> v1,
                                                                                    final FieldVector3D<T> v2) {
        return v1.crossProduct(v2);
    }

    /** Compute the cross-product of two vectors.
     * @param v1 first vector
     * @param v2 second vector
     * @param <T> the type of the field elements
     * @return the cross product v1 ^ v2 as a new Vector
     */
    public static <T extends RealFieldElement<T>> FieldVector3D<T> crossProduct(final FieldVector3D<T> v1,
                                                                                    final Cartesian3D v2) {
        return v1.crossProduct(v2);
    }

    /** Compute the cross-product of two vectors.
     * @param v1 first vector
     * @param v2 second vector
     * @param <T> the type of the field elements
     * @return the cross product v1 ^ v2 as a new Vector
     */
    public static <T extends RealFieldElement<T>> FieldVector3D<T> crossProduct(final Cartesian3D v1,
                                                                                    final FieldVector3D<T> v2) {
        return new FieldVector3D<>(v2.x.linearCombination(v1.getY(), v2.z, -v1.getZ(), v2.y),
                                    v2.y.linearCombination(v1.getZ(), v2.x, -v1.getX(), v2.z),
                                    v2.z.linearCombination(v1.getX(), v2.y, -v1.getY(), v2.x));
    }

    /** Compute the distance between two vectors according to the L<sub>1</sub> norm.
     * <p>Calling this method is equivalent to calling:
     * <code>v1.subtract(v2).getNorm1()</code> except that no intermediate
     * vector is built</p>
     * @param v1 first vector
     * @param v2 second vector
     * @param <T> the type of the field elements
     * @return the distance between v1 and v2 according to the L<sub>1</sub> norm
     */
    public static <T extends RealFieldElement<T>> T distance1(final FieldVector3D<T> v1,
                                                                  final FieldVector3D<T> v2) {
        return v1.distance1(v2);
    }

    /** Compute the distance between two vectors according to the L<sub>1</sub> norm.
     * <p>Calling this method is equivalent to calling:
     * <code>v1.subtract(v2).getNorm1()</code> except that no intermediate
     * vector is built</p>
     * @param v1 first vector
     * @param v2 second vector
     * @param <T> the type of the field elements
     * @return the distance between v1 and v2 according to the L<sub>1</sub> norm
     */
    public static <T extends RealFieldElement<T>> T distance1(final FieldVector3D<T> v1,
                                                                  final Cartesian3D v2) {
        return v1.distance1(v2);
    }

    /** Compute the distance between two vectors according to the L<sub>1</sub> norm.
     * <p>Calling this method is equivalent to calling:
     * <code>v1.subtract(v2).getNorm1()</code> except that no intermediate
     * vector is built</p>
     * @param v1 first vector
     * @param v2 second vector
     * @param <T> the type of the field elements
     * @return the distance between v1 and v2 according to the L<sub>1</sub> norm
     */
    public static <T extends RealFieldElement<T>> T distance1(final Cartesian3D v1,
                                                                  final FieldVector3D<T> v2) {
        return v2.distance1(v1);
    }

    /** Compute the distance between two vectors according to the L<sub>2</sub> norm.
     * <p>Calling this method is equivalent to calling:
     * <code>v1.subtract(v2).getNorm()</code> except that no intermediate
     * vector is built</p>
     * @param v1 first vector
     * @param v2 second vector
     * @param <T> the type of the field elements
     * @return the distance between v1 and v2 according to the L<sub>2</sub> norm
     */
    public static <T extends RealFieldElement<T>> T distance(final FieldVector3D<T> v1,
                                                                 final FieldVector3D<T> v2) {
        return v1.distance(v2);
    }

    /** Compute the distance between two vectors according to the L<sub>2</sub> norm.
     * <p>Calling this method is equivalent to calling:
     * <code>v1.subtract(v2).getNorm()</code> except that no intermediate
     * vector is built</p>
     * @param v1 first vector
     * @param v2 second vector
     * @param <T> the type of the field elements
     * @return the distance between v1 and v2 according to the L<sub>2</sub> norm
     */
    public static <T extends RealFieldElement<T>> T distance(final FieldVector3D<T> v1,
                                                                 final Cartesian3D v2) {
        return v1.distance(v2);
    }

    /** Compute the distance between two vectors according to the L<sub>2</sub> norm.
     * <p>Calling this method is equivalent to calling:
     * <code>v1.subtract(v2).getNorm()</code> except that no intermediate
     * vector is built</p>
     * @param v1 first vector
     * @param v2 second vector
     * @param <T> the type of the field elements
     * @return the distance between v1 and v2 according to the L<sub>2</sub> norm
     */
    public static <T extends RealFieldElement<T>> T distance(final Cartesian3D v1,
                                                                 final FieldVector3D<T> v2) {
        return v2.distance(v1);
    }

    /** Compute the distance between two vectors according to the L<sub>&infin;</sub> norm.
     * <p>Calling this method is equivalent to calling:
     * <code>v1.subtract(v2).getNormInf()</code> except that no intermediate
     * vector is built</p>
     * @param v1 first vector
     * @param v2 second vector
     * @param <T> the type of the field elements
     * @return the distance between v1 and v2 according to the L<sub>&infin;</sub> norm
     */
    public static <T extends RealFieldElement<T>> T distanceInf(final FieldVector3D<T> v1,
                                                                    final FieldVector3D<T> v2) {
        return v1.distanceInf(v2);
    }

    /** Compute the distance between two vectors according to the L<sub>&infin;</sub> norm.
     * <p>Calling this method is equivalent to calling:
     * <code>v1.subtract(v2).getNormInf()</code> except that no intermediate
     * vector is built</p>
     * @param v1 first vector
     * @param v2 second vector
     * @param <T> the type of the field elements
     * @return the distance between v1 and v2 according to the L<sub>&infin;</sub> norm
     */
    public static <T extends RealFieldElement<T>> T distanceInf(final FieldVector3D<T> v1,
                                                                    final Cartesian3D v2) {
        return v1.distanceInf(v2);
    }

    /** Compute the distance between two vectors according to the L<sub>&infin;</sub> norm.
     * <p>Calling this method is equivalent to calling:
     * <code>v1.subtract(v2).getNormInf()</code> except that no intermediate
     * vector is built</p>
     * @param v1 first vector
     * @param v2 second vector
     * @param <T> the type of the field elements
     * @return the distance between v1 and v2 according to the L<sub>&infin;</sub> norm
     */
    public static <T extends RealFieldElement<T>> T distanceInf(final Cartesian3D v1,
                                                                    final FieldVector3D<T> v2) {
        return v2.distanceInf(v1);
    }

    /** Compute the square of the distance between two vectors.
     * <p>Calling this method is equivalent to calling:
     * <code>v1.subtract(v2).getNormSq()</code> except that no intermediate
     * vector is built</p>
     * @param v1 first vector
     * @param v2 second vector
     * @param <T> the type of the field elements
     * @return the square of the distance between v1 and v2
     */
    public static <T extends RealFieldElement<T>> T distanceSq(final FieldVector3D<T> v1,
                                                                   final FieldVector3D<T> v2) {
        return v1.distanceSq(v2);
    }

    /** Compute the square of the distance between two vectors.
     * <p>Calling this method is equivalent to calling:
     * <code>v1.subtract(v2).getNormSq()</code> except that no intermediate
     * vector is built</p>
     * @param v1 first vector
     * @param v2 second vector
     * @param <T> the type of the field elements
     * @return the square of the distance between v1 and v2
     */
    public static <T extends RealFieldElement<T>> T distanceSq(final FieldVector3D<T> v1,
                                                                   final Cartesian3D v2) {
        return v1.distanceSq(v2);
    }

    /** Compute the square of the distance between two vectors.
     * <p>Calling this method is equivalent to calling:
     * <code>v1.subtract(v2).getNormSq()</code> except that no intermediate
     * vector is built</p>
     * @param v1 first vector
     * @param v2 second vector
     * @param <T> the type of the field elements
     * @return the square of the distance between v1 and v2
     */
    public static <T extends RealFieldElement<T>> T distanceSq(final Cartesian3D v1,
                                                                   final FieldVector3D<T> v2) {
        return v2.distanceSq(v1);
    }

    /** Get a string representation of this vector.
     * @return a string representation of this vector
     */
    @Override
    public String toString() {
        return Vector3DFormat.getInstance().format(toVector3D());
    }

    /** Get a string representation of this vector.
     * @param format the custom format for components
     * @return a string representation of this vector
     */
    public String toString(final NumberFormat format) {
        return new Vector3DFormat(format).format(toVector3D());
    }

}<|MERGE_RESOLUTION|>--- conflicted
+++ resolved
@@ -535,17 +535,10 @@
      * following example shows how to build a frame having the k axis
      * aligned with the known vector u :
      * <pre><code>
-<<<<<<< HEAD
-     *   Vector3D k = u.normalize();
-     *   Vector3D i = k.orthogonal();
-     *   Vector3D j = Vector3D.crossProduct(k, i);
-     * </code></pre>
-=======
      *   Cartesian3D k = u.normalize();
      *   Cartesian3D i = k.orthogonal();
      *   Cartesian3D j = Cartesian3D.crossProduct(k, i);
-     * </code></pre></p>
->>>>>>> c9e49faa
+     * </code></pre>
      * @return a new normalized vector orthogonal to the instance
      * @exception MathArithmeticException if the norm of the instance is null
      */
