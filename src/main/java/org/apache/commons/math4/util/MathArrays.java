/*
 * Licensed to the Apache Software Foundation (ASF) under one or more
 * contributor license agreements.  See the NOTICE file distributed with
 * this work for additional information regarding copyright ownership.
 * The ASF licenses this file to You under the Apache License, Version 2.0
 * (the "License"); you may not use this file except in compliance with
 * the License.  You may obtain a copy of the License at
 *
 *      http://www.apache.org/licenses/LICENSE-2.0
 *
 * Unless required by applicable law or agreed to in writing, software
 * distributed under the License is distributed on an "AS IS" BASIS,
 * WITHOUT WARRANTIES OR CONDITIONS OF ANY KIND, either express or implied.
 * See the License for the specific language governing permissions and
 * limitations under the License.
 */

package org.apache.commons.math4.util;

import java.lang.reflect.Array;
import java.util.ArrayList;
import java.util.Arrays;
import java.util.Collections;
import java.util.Comparator;
import java.util.Iterator;
import java.util.List;
import java.util.TreeSet;

import org.apache.commons.math4.Field;
import org.apache.commons.math4.distribution.UniformIntegerDistribution;
import org.apache.commons.math4.exception.DimensionMismatchException;
import org.apache.commons.math4.exception.MathArithmeticException;
import org.apache.commons.math4.exception.MathIllegalArgumentException;
import org.apache.commons.math4.exception.MathInternalError;
import org.apache.commons.math4.exception.NoDataException;
import org.apache.commons.math4.exception.NonMonotonicSequenceException;
import org.apache.commons.math4.exception.NotANumberException;
import org.apache.commons.math4.exception.NotPositiveException;
import org.apache.commons.math4.exception.NotStrictlyPositiveException;
import org.apache.commons.math4.exception.NullArgumentException;
import org.apache.commons.math4.exception.NumberIsTooLargeException;
import org.apache.commons.math4.exception.util.LocalizedFormats;
import org.apache.commons.math4.rng.RandomSource;
import org.apache.commons.math4.rng.UniformRandomProvider;

/**
 * Arrays utilities.
 *
 * @since 3.0
 */
public class MathArrays {

    /**
     * Private constructor.
     */
    private MathArrays() {}

    /**
     * Real-valued function that operate on an array or a part of it.
     * @since 3.1
     */
    public interface Function {
        /**
         * Operates on an entire array.
         *
         * @param array Array to operate on.
         * @return the result of the operation.
         */
        double evaluate(double[] array);
        /**
         * @param array Array to operate on.
         * @param startIndex Index of the first element to take into account.
         * @param numElements Number of elements to take into account.
         * @return the result of the operation.
         */
        double evaluate(double[] array,
                        int startIndex,
                        int numElements);
    }

    /**
     * Create a copy of an array scaled by a value.
     *
     * @param arr Array to scale.
     * @param val Scalar.
     * @return scaled copy of array with each entry multiplied by val.
     * @since 3.2
     */
    public static double[] scale(double val, final double[] arr) {
        double[] newArr = new double[arr.length];
        for (int i = 0; i < arr.length; i++) {
            newArr[i] = arr[i] * val;
        }
        return newArr;
    }

    /**
     * <p>Multiply each element of an array by a value.</p>
     *
     * <p>The array is modified in place (no copy is created).</p>
     *
     * @param arr Array to scale
     * @param val Scalar
     * @since 3.2
     */
    public static void scaleInPlace(double val, final double[] arr) {
        for (int i = 0; i < arr.length; i++) {
            arr[i] *= val;
        }
    }

    /**
     * Creates an array whose contents will be the element-by-element
     * addition of the arguments.
     *
     * @param a First term of the addition.
     * @param b Second term of the addition.
     * @return a new array {@code r} where {@code r[i] = a[i] + b[i]}.
     * @throws DimensionMismatchException if the array lengths differ.
     * @since 3.1
     */
    public static double[] ebeAdd(double[] a, double[] b)
        throws DimensionMismatchException {
        checkEqualLength(a, b);

        final double[] result = a.clone();
        for (int i = 0; i < a.length; i++) {
            result[i] += b[i];
        }
        return result;
    }
    /**
     * Creates an array whose contents will be the element-by-element
     * subtraction of the second argument from the first.
     *
     * @param a First term.
     * @param b Element to be subtracted.
     * @return a new array {@code r} where {@code r[i] = a[i] - b[i]}.
     * @throws DimensionMismatchException if the array lengths differ.
     * @since 3.1
     */
    public static double[] ebeSubtract(double[] a, double[] b)
        throws DimensionMismatchException {
        checkEqualLength(a, b);

        final double[] result = a.clone();
        for (int i = 0; i < a.length; i++) {
            result[i] -= b[i];
        }
        return result;
    }
    /**
     * Creates an array whose contents will be the element-by-element
     * multiplication of the arguments.
     *
     * @param a First factor of the multiplication.
     * @param b Second factor of the multiplication.
     * @return a new array {@code r} where {@code r[i] = a[i] * b[i]}.
     * @throws DimensionMismatchException if the array lengths differ.
     * @since 3.1
     */
    public static double[] ebeMultiply(double[] a, double[] b)
        throws DimensionMismatchException {
        checkEqualLength(a, b);

        final double[] result = a.clone();
        for (int i = 0; i < a.length; i++) {
            result[i] *= b[i];
        }
        return result;
    }
    /**
     * Creates an array whose contents will be the element-by-element
     * division of the first argument by the second.
     *
     * @param a Numerator of the division.
     * @param b Denominator of the division.
     * @return a new array {@code r} where {@code r[i] = a[i] / b[i]}.
     * @throws DimensionMismatchException if the array lengths differ.
     * @since 3.1
     */
    public static double[] ebeDivide(double[] a, double[] b)
        throws DimensionMismatchException {
        checkEqualLength(a, b);

        final double[] result = a.clone();
        for (int i = 0; i < a.length; i++) {
            result[i] /= b[i];
        }
        return result;
    }

    /**
     * Calculates the L<sub>1</sub> (sum of abs) distance between two points.
     *
     * @param p1 the first point
     * @param p2 the second point
     * @return the L<sub>1</sub> distance between the two points
     * @throws DimensionMismatchException if the array lengths differ.
     */
    public static double distance1(double[] p1, double[] p2)
    throws DimensionMismatchException {
        checkEqualLength(p1, p2);
        double sum = 0;
        for (int i = 0; i < p1.length; i++) {
            sum += FastMath.abs(p1[i] - p2[i]);
        }
        return sum;
    }

    /**
     * Calculates the L<sub>1</sub> (sum of abs) distance between two points.
     *
     * @param p1 the first point
     * @param p2 the second point
     * @return the L<sub>1</sub> distance between the two points
     * @throws DimensionMismatchException if the array lengths differ.
     */
    public static int distance1(int[] p1, int[] p2)
    throws DimensionMismatchException {
        checkEqualLength(p1, p2);
        int sum = 0;
        for (int i = 0; i < p1.length; i++) {
            sum += FastMath.abs(p1[i] - p2[i]);
        }
        return sum;
    }

    /**
     * Calculates the L<sub>2</sub> (Euclidean) distance between two points.
     *
     * @param p1 the first point
     * @param p2 the second point
     * @return the L<sub>2</sub> distance between the two points
     * @throws DimensionMismatchException if the array lengths differ.
     */
    public static double distance(double[] p1, double[] p2)
    throws DimensionMismatchException {
        checkEqualLength(p1, p2);
        double sum = 0;
        for (int i = 0; i < p1.length; i++) {
            final double dp = p1[i] - p2[i];
            sum += dp * dp;
        }
        return FastMath.sqrt(sum);
    }

    /**
     * Calculates the cosine of the angle between two vectors.
     *
     * @param v1 Cartesian coordinates of the first vector.
     * @param v2 Cartesian coordinates of the second vector.
     * @return the cosine of the angle between the vectors.
     * @since 3.6
     */
    public static double cosAngle(double[] v1, double[] v2) {
        return linearCombination(v1, v2) / (safeNorm(v1) * safeNorm(v2));
    }

    /**
     * Calculates the L<sub>2</sub> (Euclidean) distance between two points.
     *
     * @param p1 the first point
     * @param p2 the second point
     * @return the L<sub>2</sub> distance between the two points
     * @throws DimensionMismatchException if the array lengths differ.
     */
    public static double distance(int[] p1, int[] p2)
    throws DimensionMismatchException {
      checkEqualLength(p1, p2);
      double sum = 0;
      for (int i = 0; i < p1.length; i++) {
          final double dp = p1[i] - p2[i];
          sum += dp * dp;
      }
      return FastMath.sqrt(sum);
    }

    /**
     * Calculates the L<sub>&infin;</sub> (max of abs) distance between two points.
     *
     * @param p1 the first point
     * @param p2 the second point
     * @return the L<sub>&infin;</sub> distance between the two points
     * @throws DimensionMismatchException if the array lengths differ.
     */
    public static double distanceInf(double[] p1, double[] p2)
    throws DimensionMismatchException {
        checkEqualLength(p1, p2);
        double max = 0;
        for (int i = 0; i < p1.length; i++) {
            max = FastMath.max(max, FastMath.abs(p1[i] - p2[i]));
        }
        return max;
    }

    /**
     * Calculates the L<sub>&infin;</sub> (max of abs) distance between two points.
     *
     * @param p1 the first point
     * @param p2 the second point
     * @return the L<sub>&infin;</sub> distance between the two points
     * @throws DimensionMismatchException if the array lengths differ.
     */
    public static int distanceInf(int[] p1, int[] p2)
    throws DimensionMismatchException {
        checkEqualLength(p1, p2);
        int max = 0;
        for (int i = 0; i < p1.length; i++) {
            max = FastMath.max(max, FastMath.abs(p1[i] - p2[i]));
        }
        return max;
    }

    /**
     * Specification of ordering direction.
     */
    public enum OrderDirection {
        /** Constant for increasing direction. */
        INCREASING,
        /** Constant for decreasing direction. */
        DECREASING
    }

    /**
     * Check that an array is monotonically increasing or decreasing.
     *
     * @param <T> the type of the elements in the specified array
     * @param val Values.
     * @param dir Ordering direction.
     * @param strict Whether the order should be strict.
     * @return {@code true} if sorted, {@code false} otherwise.
     */
    public static  <T extends Comparable<? super T>> boolean isMonotonic(T[] val,
                                      OrderDirection dir,
                                      boolean strict) {
        T previous = val[0];
        final int max = val.length;
        for (int i = 1; i < max; i++) {
            final int comp;
            switch (dir) {
            case INCREASING:
                comp = previous.compareTo(val[i]);
                if (strict) {
                    if (comp >= 0) {
                        return false;
                    }
                } else {
                    if (comp > 0) {
                        return false;
                    }
                }
                break;
            case DECREASING:
                comp = val[i].compareTo(previous);
                if (strict) {
                    if (comp >= 0) {
                        return false;
                    }
                } else {
                    if (comp > 0) {
                       return false;
                    }
                }
                break;
            default:
                // Should never happen.
                throw new MathInternalError();
            }

            previous = val[i];
        }
        return true;
    }

    /**
     * Check that an array is monotonically increasing or decreasing.
     *
     * @param val Values.
     * @param dir Ordering direction.
     * @param strict Whether the order should be strict.
     * @return {@code true} if sorted, {@code false} otherwise.
     */
    public static boolean isMonotonic(double[] val, OrderDirection dir, boolean strict) {
        return checkOrder(val, dir, strict, false);
    }

    /**
     * Check that both arrays have the same length.
     *
     * @param a Array.
     * @param b Array.
     * @param abort Whether to throw an exception if the check fails.
     * @return {@code true} if the arrays have the same length.
     * @throws DimensionMismatchException if the lengths differ and
     * {@code abort} is {@code true}.
     * @since 3.6
     */
    public static boolean checkEqualLength(double[] a,
                                           double[] b,
                                           boolean abort) {
        if (a.length == b.length) {
            return true;
        } else {
            if (abort) {
                throw new DimensionMismatchException(a.length, b.length);
            }
            return false;
        }
    }

    /**
     * Check that both arrays have the same length.
     *
     * @param a Array.
     * @param b Array.
     * @throws DimensionMismatchException if the lengths differ.
     * @since 3.6
     */
    public static void checkEqualLength(double[] a,
                                        double[] b) {
        checkEqualLength(a, b, true);
    }


    /**
     * Check that both arrays have the same length.
     *
     * @param a Array.
     * @param b Array.
     * @param abort Whether to throw an exception if the check fails.
     * @return {@code true} if the arrays have the same length.
     * @throws DimensionMismatchException if the lengths differ and
     * {@code abort} is {@code true}.
     * @since 3.6
     */
    public static boolean checkEqualLength(int[] a,
                                           int[] b,
                                           boolean abort) {
        if (a.length == b.length) {
            return true;
        } else {
            if (abort) {
                throw new DimensionMismatchException(a.length, b.length);
            }
            return false;
        }
    }

    /**
     * Check that both arrays have the same length.
     *
     * @param a Array.
     * @param b Array.
     * @throws DimensionMismatchException if the lengths differ.
     * @since 3.6
     */
    public static void checkEqualLength(int[] a,
                                        int[] b) {
        checkEqualLength(a, b, true);
    }

    /**
     * Check that the given array is sorted.
     *
     * @param val Values.
     * @param dir Ordering direction.
     * @param strict Whether the order should be strict.
     * @param abort Whether to throw an exception if the check fails.
     * @return {@code true} if the array is sorted.
     * @throws NonMonotonicSequenceException if the array is not sorted
     * and {@code abort} is {@code true}.
     */
    public static boolean checkOrder(double[] val, OrderDirection dir,
                                     boolean strict, boolean abort)
        throws NonMonotonicSequenceException {
        double previous = val[0];
        final int max = val.length;

        int index;
        ITEM:
        for (index = 1; index < max; index++) {
            switch (dir) {
            case INCREASING:
                if (strict) {
                    if (val[index] <= previous) {
                        break ITEM;
                    }
                } else {
                    if (val[index] < previous) {
                        break ITEM;
                    }
                }
                break;
            case DECREASING:
                if (strict) {
                    if (val[index] >= previous) {
                        break ITEM;
                    }
                } else {
                    if (val[index] > previous) {
                        break ITEM;
                    }
                }
                break;
            default:
                // Should never happen.
                throw new MathInternalError();
            }

            previous = val[index];
        }

        if (index == max) {
            // Loop completed.
            return true;
        }

        // Loop early exit means wrong ordering.
        if (abort) {
            throw new NonMonotonicSequenceException(val[index], previous, index, dir, strict);
        } else {
            return false;
        }
    }

    /**
     * Check that the given array is sorted.
     *
     * @param val Values.
     * @param dir Ordering direction.
     * @param strict Whether the order should be strict.
     * @throws NonMonotonicSequenceException if the array is not sorted.
     * @since 2.2
     */
    public static void checkOrder(double[] val, OrderDirection dir,
                                  boolean strict) throws NonMonotonicSequenceException {
        checkOrder(val, dir, strict, true);
    }

    /**
     * Check that the given array is sorted in strictly increasing order.
     *
     * @param val Values.
     * @throws NonMonotonicSequenceException if the array is not sorted.
     * @since 2.2
     */
    public static void checkOrder(double[] val) throws NonMonotonicSequenceException {
        checkOrder(val, OrderDirection.INCREASING, true);
    }

    /**
     * Throws DimensionMismatchException if the input array is not rectangular.
     *
     * @param in array to be tested
     * @throws NullArgumentException if input array is null
     * @throws DimensionMismatchException if input array is not rectangular
     * @since 3.1
     */
    public static void checkRectangular(final long[][] in)
        throws NullArgumentException, DimensionMismatchException {
        MathUtils.checkNotNull(in);
        for (int i = 1; i < in.length; i++) {
            if (in[i].length != in[0].length) {
                throw new DimensionMismatchException(
                        LocalizedFormats.DIFFERENT_ROWS_LENGTHS,
                        in[i].length, in[0].length);
            }
        }
    }

    /**
     * Check that all entries of the input array are strictly positive.
     *
     * @param in Array to be tested
     * @throws NotStrictlyPositiveException if any entries of the array are not
     * strictly positive.
     * @since 3.1
     */
    public static void checkPositive(final double[] in)
        throws NotStrictlyPositiveException {
        for (int i = 0; i < in.length; i++) {
            if (in[i] <= 0) {
                throw new NotStrictlyPositiveException(in[i]);
            }
        }
    }

    /**
     * Check that no entry of the input array is {@code NaN}.
     *
     * @param in Array to be tested.
     * @throws NotANumberException if an entry is {@code NaN}.
     * @since 3.4
     */
    public static void checkNotNaN(final double[] in)
        throws NotANumberException {
        for(int i = 0; i < in.length; i++) {
            if (Double.isNaN(in[i])) {
                throw new NotANumberException();
            }
        }
    }

    /**
     * Check that all entries of the input array are >= 0.
     *
     * @param in Array to be tested
     * @throws NotPositiveException if any array entries are less than 0.
     * @since 3.1
     */
    public static void checkNonNegative(final long[] in)
        throws NotPositiveException {
        for (int i = 0; i < in.length; i++) {
            if (in[i] < 0) {
                throw new NotPositiveException(in[i]);
            }
        }
    }

    /**
     * Check all entries of the input array are >= 0.
     *
     * @param in Array to be tested
     * @throws NotPositiveException if any array entries are less than 0.
     * @since 3.1
     */
    public static void checkNonNegative(final long[][] in)
        throws NotPositiveException {
        for (int i = 0; i < in.length; i ++) {
            for (int j = 0; j < in[i].length; j++) {
                if (in[i][j] < 0) {
                    throw new NotPositiveException(in[i][j]);
                }
            }
        }
    }

    /**
     * Returns the Cartesian norm (2-norm), handling both overflow and underflow.
     * Translation of the minpack enorm subroutine.
     *
     * The redistribution policy for MINPACK is available
     * <a href="http://www.netlib.org/minpack/disclaimer">here</a>, for
     * convenience, it is reproduced below.</p>
     *
     * <table border="0" width="80%" cellpadding="10" align="center" bgcolor="#E0E0E0">
     * <tr><td>
     *    Minpack Copyright Notice (1999) University of Chicago.
     *    All rights reserved
     * </td></tr>
     * <tr><td>
     * Redistribution and use in source and binary forms, with or without
     * modification, are permitted provided that the following conditions
     * are met:
     * <ol>
     *  <li>Redistributions of source code must retain the above copyright
     *      notice, this list of conditions and the following disclaimer.</li>
     * <li>Redistributions in binary form must reproduce the above
     *     copyright notice, this list of conditions and the following
     *     disclaimer in the documentation and/or other materials provided
     *     with the distribution.</li>
     * <li>The end-user documentation included with the redistribution, if any,
     *     must include the following acknowledgment:
     *     {@code This product includes software developed by the University of
     *           Chicago, as Operator of Argonne National Laboratory.}
     *     Alternately, this acknowledgment may appear in the software itself,
     *     if and wherever such third-party acknowledgments normally appear.</li>
     * <li><strong>WARRANTY DISCLAIMER. THE SOFTWARE IS SUPPLIED "AS IS"
     *     WITHOUT WARRANTY OF ANY KIND. THE COPYRIGHT HOLDER, THE
     *     UNITED STATES, THE UNITED STATES DEPARTMENT OF ENERGY, AND
     *     THEIR EMPLOYEES: (1) DISCLAIM ANY WARRANTIES, EXPRESS OR
     *     IMPLIED, INCLUDING BUT NOT LIMITED TO ANY IMPLIED WARRANTIES
     *     OF MERCHANTABILITY, FITNESS FOR A PARTICULAR PURPOSE, TITLE
     *     OR NON-INFRINGEMENT, (2) DO NOT ASSUME ANY LEGAL LIABILITY
     *     OR RESPONSIBILITY FOR THE ACCURACY, COMPLETENESS, OR
     *     USEFULNESS OF THE SOFTWARE, (3) DO NOT REPRESENT THAT USE OF
     *     THE SOFTWARE WOULD NOT INFRINGE PRIVATELY OWNED RIGHTS, (4)
     *     DO NOT WARRANT THAT THE SOFTWARE WILL FUNCTION
     *     UNINTERRUPTED, THAT IT IS ERROR-FREE OR THAT ANY ERRORS WILL
     *     BE CORRECTED.</strong></li>
     * <li><strong>LIMITATION OF LIABILITY. IN NO EVENT WILL THE COPYRIGHT
     *     HOLDER, THE UNITED STATES, THE UNITED STATES DEPARTMENT OF
     *     ENERGY, OR THEIR EMPLOYEES: BE LIABLE FOR ANY INDIRECT,
     *     INCIDENTAL, CONSEQUENTIAL, SPECIAL OR PUNITIVE DAMAGES OF
     *     ANY KIND OR NATURE, INCLUDING BUT NOT LIMITED TO LOSS OF
     *     PROFITS OR LOSS OF DATA, FOR ANY REASON WHATSOEVER, WHETHER
     *     SUCH LIABILITY IS ASSERTED ON THE BASIS OF CONTRACT, TORT
     *     (INCLUDING NEGLIGENCE OR STRICT LIABILITY), OR OTHERWISE,
     *     EVEN IF ANY OF SAID PARTIES HAS BEEN WARNED OF THE
     *     POSSIBILITY OF SUCH LOSS OR DAMAGES.</strong></li>
     * <ol></td></tr>
     * </table>
     *
     * @param v Vector of doubles.
     * @return the 2-norm of the vector.
     * @since 2.2
     */
    public static double safeNorm(double[] v) {
        double rdwarf = 3.834e-20;
        double rgiant = 1.304e+19;
        double s1 = 0;
        double s2 = 0;
        double s3 = 0;
        double x1max = 0;
        double x3max = 0;
        double floatn = v.length;
        double agiant = rgiant / floatn;
        for (int i = 0; i < v.length; i++) {
            double xabs = FastMath.abs(v[i]);
            if (xabs < rdwarf || xabs > agiant) {
                if (xabs > rdwarf) {
                    if (xabs > x1max) {
                        double r = x1max / xabs;
                        s1= 1 + s1 * r * r;
                        x1max = xabs;
                    } else {
                        double r = xabs / x1max;
                        s1 += r * r;
                    }
                } else {
                    if (xabs > x3max) {
                        double r = x3max / xabs;
                        s3= 1 + s3 * r * r;
                        x3max = xabs;
                    } else {
                        if (xabs != 0) {
                            double r = xabs / x3max;
                            s3 += r * r;
                        }
                    }
                }
            } else {
                s2 += xabs * xabs;
            }
        }
        double norm;
        if (s1 != 0) {
            norm = x1max * Math.sqrt(s1 + (s2 / x1max) / x1max);
        } else {
            if (s2 == 0) {
                norm = x3max * Math.sqrt(s3);
            } else {
                if (s2 >= x3max) {
                    norm = Math.sqrt(s2 * (1 + (x3max / s2) * (x3max * s3)));
                } else {
                    norm = Math.sqrt(x3max * ((s2 / x3max) + (x3max * s3)));
                }
            }
        }
        return norm;
    }

    /**
     * Sort an array in ascending order in place and perform the same reordering
     * of entries on other arrays. For example, if
     * {@code x = [3, 1, 2], y = [1, 2, 3]} and {@code z = [0, 5, 7]}, then
     * {@code sortInPlace(x, y, z)} will update {@code x} to {@code [1, 2, 3]},
     * {@code y} to {@code [2, 3, 1]} and {@code z} to {@code [5, 7, 0]}.
     *
     * @param x Array to be sorted and used as a pattern for permutation
     * of the other arrays.
     * @param yList Set of arrays whose permutations of entries will follow
     * those performed on {@code x}.
     * @throws DimensionMismatchException if any {@code y} is not the same
     * size as {@code x}.
     * @throws NullArgumentException if {@code x} or any {@code y} is null.
     * @since 3.0
     */
    public static void sortInPlace(double[] x, double[] ... yList)
        throws DimensionMismatchException, NullArgumentException {
        sortInPlace(x, OrderDirection.INCREASING, yList);
    }

    /**
     * Helper data structure holding a (double, integer) pair.
     */
    private static class PairDoubleInteger {
        /** Key */
        private final double key;
        /** Value */
        private final int value;

        /**
         * @param key Key.
         * @param value Value.
         */
        PairDoubleInteger(double key, int value) {
            this.key = key;
            this.value = value;
        }

        /** @return the key. */
        public double getKey() {
            return key;
        }

        /** @return the value. */
        public int getValue() {
            return value;
        }
    }

    /**
     * Sort an array in place and perform the same reordering of entries on
     * other arrays.  This method works the same as the other
     * {@link #sortInPlace(double[], double[][]) sortInPlace} method, but
     * allows the order of the sort to be provided in the {@code dir}
     * parameter.
     *
     * @param x Array to be sorted and used as a pattern for permutation
     * of the other arrays.
     * @param dir Order direction.
     * @param yList Set of arrays whose permutations of entries will follow
     * those performed on {@code x}.
     * @throws DimensionMismatchException if any {@code y} is not the same
     * size as {@code x}.
     * @throws NullArgumentException if {@code x} or any {@code y} is null
     * @since 3.0
     */
    public static void sortInPlace(double[] x,
                                   final OrderDirection dir,
                                   double[] ... yList)
        throws NullArgumentException,
               DimensionMismatchException {

        // Consistency checks.
        if (x == null) {
            throw new NullArgumentException();
        }

        final int yListLen = yList.length;
        final int len = x.length;

        for (int j = 0; j < yListLen; j++) {
            final double[] y = yList[j];
            if (y == null) {
                throw new NullArgumentException();
            }
            if (y.length != len) {
                throw new DimensionMismatchException(y.length, len);
            }
        }

        // Associate each abscissa "x[i]" with its index "i".
        final List<PairDoubleInteger> list
            = new ArrayList<PairDoubleInteger>(len);
        for (int i = 0; i < len; i++) {
            list.add(new PairDoubleInteger(x[i], i));
        }

        // Create comparators for increasing and decreasing orders.
        final Comparator<PairDoubleInteger> comp
            = dir == MathArrays.OrderDirection.INCREASING ?
            new Comparator<PairDoubleInteger>() {
            /** {@inheritDoc} */
            @Override
            public int compare(PairDoubleInteger o1,
                               PairDoubleInteger o2) {
                return Double.compare(o1.getKey(), o2.getKey());
            }
        } : new Comparator<PairDoubleInteger>() {
            /** {@inheritDoc} */
            @Override
            public int compare(PairDoubleInteger o1,
                               PairDoubleInteger o2) {
                return Double.compare(o2.getKey(), o1.getKey());
            }
        };

        // Sort.
        Collections.sort(list, comp);

        // Modify the original array so that its elements are in
        // the prescribed order.
        // Retrieve indices of original locations.
        final int[] indices = new int[len];
        for (int i = 0; i < len; i++) {
            final PairDoubleInteger e = list.get(i);
            x[i] = e.getKey();
            indices[i] = e.getValue();
        }

        // In each of the associated arrays, move the
        // elements to their new location.
        for (int j = 0; j < yListLen; j++) {
            // Input array will be modified in place.
            final double[] yInPlace = yList[j];
            final double[] yOrig = yInPlace.clone();

            for (int i = 0; i < len; i++) {
                yInPlace[i] = yOrig[indices[i]];
            }
        }
    }

    /**
     * Creates a copy of the {@code source} array.
     *
     * @param source Array to be copied.
     * @return the copied array.
     */
     public static int[] copyOf(int[] source) {
         return copyOf(source, source.length);
     }

    /**
     * Creates a copy of the {@code source} array.
     *
     * @param source Array to be copied.
     * @return the copied array.
     */
     public static double[] copyOf(double[] source) {
         return copyOf(source, source.length);
     }

    /**
     * Creates a copy of the {@code source} array.
     *
     * @param source Array to be copied.
     * @param len Number of entries to copy. If smaller then the source
     * length, the copy will be truncated, if larger it will padded with
     * zeroes.
     * @return the copied array.
     */
    public static int[] copyOf(int[] source, int len) {
         final int[] output = new int[len];
         System.arraycopy(source, 0, output, 0, FastMath.min(len, source.length));
         return output;
     }

    /**
     * Creates a copy of the {@code source} array.
     *
     * @param source Array to be copied.
     * @param len Number of entries to copy. If smaller then the source
     * length, the copy will be truncated, if larger it will padded with
     * zeroes.
     * @return the copied array.
     */
    public static double[] copyOf(double[] source, int len) {
         final double[] output = new double[len];
         System.arraycopy(source, 0, output, 0, FastMath.min(len, source.length));
         return output;
     }

    /**
     * Creates a copy of the {@code source} array.
     *
     * @param source Array to be copied.
     * @param from Initial index of the range to be copied, inclusive.
     * @param to Final index of the range to be copied, exclusive. (This index may lie outside the array.)
     * @return the copied array.
     */
    public static double[] copyOfRange(double[] source, int from, int to) {
        final int len = to - from;
        final double[] output = new double[len];
        System.arraycopy(source, from, output, 0, FastMath.min(len, source.length - from));
        return output;
     }

    /**
     * Compute a linear combination accurately.
     * This method computes the sum of the products
     * <code>a<sub>i</sub> b<sub>i</sub></code> to high accuracy.
     * It does so by using specific multiplication and addition algorithms to
     * preserve accuracy and reduce cancellation effects.
     * <br/>
     * It is based on the 2005 paper
     * <a href="http://citeseerx.ist.psu.edu/viewdoc/summary?doi=10.1.1.2.1547">
     * Accurate Sum and Dot Product</a> by Takeshi Ogita, Siegfried M. Rump,
     * and Shin'ichi Oishi published in SIAM J. Sci. Comput.
     *
     * @param a Factors.
     * @param b Factors.
     * @return <code>&Sigma;<sub>i</sub> a<sub>i</sub> b<sub>i</sub></code>.
     * @throws DimensionMismatchException if arrays dimensions don't match
     */
    public static double linearCombination(final double[] a, final double[] b)
        throws DimensionMismatchException {
        checkEqualLength(a, b);
        final int len = a.length;

        if (len == 1) {
            // Revert to scalar multiplication.
            return a[0] * b[0];
        }

        final double[] prodHigh = new double[len];
        double prodLowSum = 0;

        for (int i = 0; i < len; i++) {
            final double ai    = a[i];
            final double aHigh = Double.longBitsToDouble(Double.doubleToRawLongBits(ai) & ((-1L) << 27));
            final double aLow  = ai - aHigh;

            final double bi    = b[i];
            final double bHigh = Double.longBitsToDouble(Double.doubleToRawLongBits(bi) & ((-1L) << 27));
            final double bLow  = bi - bHigh;
            prodHigh[i] = ai * bi;
            final double prodLow = aLow * bLow - (((prodHigh[i] -
                                                    aHigh * bHigh) -
                                                   aLow * bHigh) -
                                                  aHigh * bLow);
            prodLowSum += prodLow;
        }


        final double prodHighCur = prodHigh[0];
        double prodHighNext = prodHigh[1];
        double sHighPrev = prodHighCur + prodHighNext;
        double sPrime = sHighPrev - prodHighNext;
        double sLowSum = (prodHighNext - (sHighPrev - sPrime)) + (prodHighCur - sPrime);

        final int lenMinusOne = len - 1;
        for (int i = 1; i < lenMinusOne; i++) {
            prodHighNext = prodHigh[i + 1];
            final double sHighCur = sHighPrev + prodHighNext;
            sPrime = sHighCur - prodHighNext;
            sLowSum += (prodHighNext - (sHighCur - sPrime)) + (sHighPrev - sPrime);
            sHighPrev = sHighCur;
        }

        double result = sHighPrev + (prodLowSum + sLowSum);

        if (Double.isNaN(result)) {
            // either we have split infinite numbers or some coefficients were NaNs,
            // just rely on the naive implementation and let IEEE754 handle this
            result = 0;
            for (int i = 0; i < len; ++i) {
                result += a[i] * b[i];
            }
        }

        return result;
    }

    /**
     * Compute a linear combination accurately.
     * <p>
     * This method computes a<sub>1</sub>&times;b<sub>1</sub> +
     * a<sub>2</sub>&times;b<sub>2</sub> to high accuracy. It does
     * so by using specific multiplication and addition algorithms to
     * preserve accuracy and reduce cancellation effects. It is based
     * on the 2005 paper <a
     * href="http://citeseerx.ist.psu.edu/viewdoc/summary?doi=10.1.1.2.1547">
     * Accurate Sum and Dot Product</a> by Takeshi Ogita,
     * Siegfried M. Rump, and Shin'ichi Oishi published in SIAM J. Sci. Comput.
     * </p>
     * @param a1 first factor of the first term
     * @param b1 second factor of the first term
     * @param a2 first factor of the second term
     * @param b2 second factor of the second term
     * @return a<sub>1</sub>&times;b<sub>1</sub> +
     * a<sub>2</sub>&times;b<sub>2</sub>
     * @see #linearCombination(double, double, double, double, double, double)
     * @see #linearCombination(double, double, double, double, double, double, double, double)
     */
    public static double linearCombination(final double a1, final double b1,
                                           final double a2, final double b2) {

        // the code below is split in many additions/subtractions that may
        // appear redundant. However, they should NOT be simplified, as they
        // use IEEE754 floating point arithmetic rounding properties.
        // The variable naming conventions are that xyzHigh contains the most significant
        // bits of xyz and xyzLow contains its least significant bits. So theoretically
        // xyz is the sum xyzHigh + xyzLow, but in many cases below, this sum cannot
        // be represented in only one double precision number so we preserve two numbers
        // to hold it as long as we can, combining the high and low order bits together
        // only at the end, after cancellation may have occurred on high order bits

        // split a1 and b1 as one 26 bits number and one 27 bits number
        final double a1High     = Double.longBitsToDouble(Double.doubleToRawLongBits(a1) & ((-1L) << 27));
        final double a1Low      = a1 - a1High;
        final double b1High     = Double.longBitsToDouble(Double.doubleToRawLongBits(b1) & ((-1L) << 27));
        final double b1Low      = b1 - b1High;

        // accurate multiplication a1 * b1
        final double prod1High  = a1 * b1;
        final double prod1Low   = a1Low * b1Low - (((prod1High - a1High * b1High) - a1Low * b1High) - a1High * b1Low);

        // split a2 and b2 as one 26 bits number and one 27 bits number
        final double a2High     = Double.longBitsToDouble(Double.doubleToRawLongBits(a2) & ((-1L) << 27));
        final double a2Low      = a2 - a2High;
        final double b2High     = Double.longBitsToDouble(Double.doubleToRawLongBits(b2) & ((-1L) << 27));
        final double b2Low      = b2 - b2High;

        // accurate multiplication a2 * b2
        final double prod2High  = a2 * b2;
        final double prod2Low   = a2Low * b2Low - (((prod2High - a2High * b2High) - a2Low * b2High) - a2High * b2Low);

        // accurate addition a1 * b1 + a2 * b2
        final double s12High    = prod1High + prod2High;
        final double s12Prime   = s12High - prod2High;
        final double s12Low     = (prod2High - (s12High - s12Prime)) + (prod1High - s12Prime);

        // final rounding, s12 may have suffered many cancellations, we try
        // to recover some bits from the extra words we have saved up to now
        double result = s12High + (prod1Low + prod2Low + s12Low);

        if (Double.isNaN(result)) {
            // either we have split infinite numbers or some coefficients were NaNs,
            // just rely on the naive implementation and let IEEE754 handle this
            result = a1 * b1 + a2 * b2;
        }

        return result;
    }

    /**
     * Compute a linear combination accurately.
     * <p>
     * This method computes a<sub>1</sub>&times;b<sub>1</sub> +
     * a<sub>2</sub>&times;b<sub>2</sub> + a<sub>3</sub>&times;b<sub>3</sub>
     * to high accuracy. It does so by using specific multiplication and
     * addition algorithms to preserve accuracy and reduce cancellation effects.
     * It is based on the 2005 paper <a
     * href="http://citeseerx.ist.psu.edu/viewdoc/summary?doi=10.1.1.2.1547">
     * Accurate Sum and Dot Product</a> by Takeshi Ogita,
     * Siegfried M. Rump, and Shin'ichi Oishi published in SIAM J. Sci. Comput.
     * </p>
     * @param a1 first factor of the first term
     * @param b1 second factor of the first term
     * @param a2 first factor of the second term
     * @param b2 second factor of the second term
     * @param a3 first factor of the third term
     * @param b3 second factor of the third term
     * @return a<sub>1</sub>&times;b<sub>1</sub> +
     * a<sub>2</sub>&times;b<sub>2</sub> + a<sub>3</sub>&times;b<sub>3</sub>
     * @see #linearCombination(double, double, double, double)
     * @see #linearCombination(double, double, double, double, double, double, double, double)
     */
    public static double linearCombination(final double a1, final double b1,
                                           final double a2, final double b2,
                                           final double a3, final double b3) {

        // the code below is split in many additions/subtractions that may
        // appear redundant. However, they should NOT be simplified, as they
        // do use IEEE754 floating point arithmetic rounding properties.
        // The variables naming conventions are that xyzHigh contains the most significant
        // bits of xyz and xyzLow contains its least significant bits. So theoretically
        // xyz is the sum xyzHigh + xyzLow, but in many cases below, this sum cannot
        // be represented in only one double precision number so we preserve two numbers
        // to hold it as long as we can, combining the high and low order bits together
        // only at the end, after cancellation may have occurred on high order bits

        // split a1 and b1 as one 26 bits number and one 27 bits number
        final double a1High     = Double.longBitsToDouble(Double.doubleToRawLongBits(a1) & ((-1L) << 27));
        final double a1Low      = a1 - a1High;
        final double b1High     = Double.longBitsToDouble(Double.doubleToRawLongBits(b1) & ((-1L) << 27));
        final double b1Low      = b1 - b1High;

        // accurate multiplication a1 * b1
        final double prod1High  = a1 * b1;
        final double prod1Low   = a1Low * b1Low - (((prod1High - a1High * b1High) - a1Low * b1High) - a1High * b1Low);

        // split a2 and b2 as one 26 bits number and one 27 bits number
        final double a2High     = Double.longBitsToDouble(Double.doubleToRawLongBits(a2) & ((-1L) << 27));
        final double a2Low      = a2 - a2High;
        final double b2High     = Double.longBitsToDouble(Double.doubleToRawLongBits(b2) & ((-1L) << 27));
        final double b2Low      = b2 - b2High;

        // accurate multiplication a2 * b2
        final double prod2High  = a2 * b2;
        final double prod2Low   = a2Low * b2Low - (((prod2High - a2High * b2High) - a2Low * b2High) - a2High * b2Low);

        // split a3 and b3 as one 26 bits number and one 27 bits number
        final double a3High     = Double.longBitsToDouble(Double.doubleToRawLongBits(a3) & ((-1L) << 27));
        final double a3Low      = a3 - a3High;
        final double b3High     = Double.longBitsToDouble(Double.doubleToRawLongBits(b3) & ((-1L) << 27));
        final double b3Low      = b3 - b3High;

        // accurate multiplication a3 * b3
        final double prod3High  = a3 * b3;
        final double prod3Low   = a3Low * b3Low - (((prod3High - a3High * b3High) - a3Low * b3High) - a3High * b3Low);

        // accurate addition a1 * b1 + a2 * b2
        final double s12High    = prod1High + prod2High;
        final double s12Prime   = s12High - prod2High;
        final double s12Low     = (prod2High - (s12High - s12Prime)) + (prod1High - s12Prime);

        // accurate addition a1 * b1 + a2 * b2 + a3 * b3
        final double s123High   = s12High + prod3High;
        final double s123Prime  = s123High - prod3High;
        final double s123Low    = (prod3High - (s123High - s123Prime)) + (s12High - s123Prime);

        // final rounding, s123 may have suffered many cancellations, we try
        // to recover some bits from the extra words we have saved up to now
        double result = s123High + (prod1Low + prod2Low + prod3Low + s12Low + s123Low);

        if (Double.isNaN(result)) {
            // either we have split infinite numbers or some coefficients were NaNs,
            // just rely on the naive implementation and let IEEE754 handle this
            result = a1 * b1 + a2 * b2 + a3 * b3;
        }

        return result;
    }

    /**
     * Compute a linear combination accurately.
     * <p>
     * This method computes a<sub>1</sub>&times;b<sub>1</sub> +
     * a<sub>2</sub>&times;b<sub>2</sub> + a<sub>3</sub>&times;b<sub>3</sub> +
     * a<sub>4</sub>&times;b<sub>4</sub>
     * to high accuracy. It does so by using specific multiplication and
     * addition algorithms to preserve accuracy and reduce cancellation effects.
     * It is based on the 2005 paper <a
     * href="http://citeseerx.ist.psu.edu/viewdoc/summary?doi=10.1.1.2.1547">
     * Accurate Sum and Dot Product</a> by Takeshi Ogita,
     * Siegfried M. Rump, and Shin'ichi Oishi published in SIAM J. Sci. Comput.
     * </p>
     * @param a1 first factor of the first term
     * @param b1 second factor of the first term
     * @param a2 first factor of the second term
     * @param b2 second factor of the second term
     * @param a3 first factor of the third term
     * @param b3 second factor of the third term
     * @param a4 first factor of the third term
     * @param b4 second factor of the third term
     * @return a<sub>1</sub>&times;b<sub>1</sub> +
     * a<sub>2</sub>&times;b<sub>2</sub> + a<sub>3</sub>&times;b<sub>3</sub> +
     * a<sub>4</sub>&times;b<sub>4</sub>
     * @see #linearCombination(double, double, double, double)
     * @see #linearCombination(double, double, double, double, double, double)
     */
    public static double linearCombination(final double a1, final double b1,
                                           final double a2, final double b2,
                                           final double a3, final double b3,
                                           final double a4, final double b4) {

        // the code below is split in many additions/subtractions that may
        // appear redundant. However, they should NOT be simplified, as they
        // do use IEEE754 floating point arithmetic rounding properties.
        // The variables naming conventions are that xyzHigh contains the most significant
        // bits of xyz and xyzLow contains its least significant bits. So theoretically
        // xyz is the sum xyzHigh + xyzLow, but in many cases below, this sum cannot
        // be represented in only one double precision number so we preserve two numbers
        // to hold it as long as we can, combining the high and low order bits together
        // only at the end, after cancellation may have occurred on high order bits

        // split a1 and b1 as one 26 bits number and one 27 bits number
        final double a1High     = Double.longBitsToDouble(Double.doubleToRawLongBits(a1) & ((-1L) << 27));
        final double a1Low      = a1 - a1High;
        final double b1High     = Double.longBitsToDouble(Double.doubleToRawLongBits(b1) & ((-1L) << 27));
        final double b1Low      = b1 - b1High;

        // accurate multiplication a1 * b1
        final double prod1High  = a1 * b1;
        final double prod1Low   = a1Low * b1Low - (((prod1High - a1High * b1High) - a1Low * b1High) - a1High * b1Low);

        // split a2 and b2 as one 26 bits number and one 27 bits number
        final double a2High     = Double.longBitsToDouble(Double.doubleToRawLongBits(a2) & ((-1L) << 27));
        final double a2Low      = a2 - a2High;
        final double b2High     = Double.longBitsToDouble(Double.doubleToRawLongBits(b2) & ((-1L) << 27));
        final double b2Low      = b2 - b2High;

        // accurate multiplication a2 * b2
        final double prod2High  = a2 * b2;
        final double prod2Low   = a2Low * b2Low - (((prod2High - a2High * b2High) - a2Low * b2High) - a2High * b2Low);

        // split a3 and b3 as one 26 bits number and one 27 bits number
        final double a3High     = Double.longBitsToDouble(Double.doubleToRawLongBits(a3) & ((-1L) << 27));
        final double a3Low      = a3 - a3High;
        final double b3High     = Double.longBitsToDouble(Double.doubleToRawLongBits(b3) & ((-1L) << 27));
        final double b3Low      = b3 - b3High;

        // accurate multiplication a3 * b3
        final double prod3High  = a3 * b3;
        final double prod3Low   = a3Low * b3Low - (((prod3High - a3High * b3High) - a3Low * b3High) - a3High * b3Low);

        // split a4 and b4 as one 26 bits number and one 27 bits number
        final double a4High     = Double.longBitsToDouble(Double.doubleToRawLongBits(a4) & ((-1L) << 27));
        final double a4Low      = a4 - a4High;
        final double b4High     = Double.longBitsToDouble(Double.doubleToRawLongBits(b4) & ((-1L) << 27));
        final double b4Low      = b4 - b4High;

        // accurate multiplication a4 * b4
        final double prod4High  = a4 * b4;
        final double prod4Low   = a4Low * b4Low - (((prod4High - a4High * b4High) - a4Low * b4High) - a4High * b4Low);

        // accurate addition a1 * b1 + a2 * b2
        final double s12High    = prod1High + prod2High;
        final double s12Prime   = s12High - prod2High;
        final double s12Low     = (prod2High - (s12High - s12Prime)) + (prod1High - s12Prime);

        // accurate addition a1 * b1 + a2 * b2 + a3 * b3
        final double s123High   = s12High + prod3High;
        final double s123Prime  = s123High - prod3High;
        final double s123Low    = (prod3High - (s123High - s123Prime)) + (s12High - s123Prime);

        // accurate addition a1 * b1 + a2 * b2 + a3 * b3 + a4 * b4
        final double s1234High  = s123High + prod4High;
        final double s1234Prime = s1234High - prod4High;
        final double s1234Low   = (prod4High - (s1234High - s1234Prime)) + (s123High - s1234Prime);

        // final rounding, s1234 may have suffered many cancellations, we try
        // to recover some bits from the extra words we have saved up to now
        double result = s1234High + (prod1Low + prod2Low + prod3Low + prod4Low + s12Low + s123Low + s1234Low);

        if (Double.isNaN(result)) {
            // either we have split infinite numbers or some coefficients were NaNs,
            // just rely on the naive implementation and let IEEE754 handle this
            result = a1 * b1 + a2 * b2 + a3 * b3 + a4 * b4;
        }

        return result;
    }

    /**
     * Returns true iff both arguments are null or have same dimensions and all
     * their elements are equal as defined by
     * {@link Precision#equals(float,float)}.
     *
     * @param x first array
     * @param y second array
     * @return true if the values are both null or have same dimension
     * and equal elements.
     */
    public static boolean equals(float[] x, float[] y) {
        if ((x == null) || (y == null)) {
            return !((x == null) ^ (y == null));
        }
        if (x.length != y.length) {
            return false;
        }
        for (int i = 0; i < x.length; ++i) {
            if (!Precision.equals(x[i], y[i])) {
                return false;
            }
        }
        return true;
    }

    /**
     * Returns true iff both arguments are null or have same dimensions and all
     * their elements are equal as defined by
     * {@link Precision#equalsIncludingNaN(double,double) this method}.
     *
     * @param x first array
     * @param y second array
     * @return true if the values are both null or have same dimension and
     * equal elements
     * @since 2.2
     */
    public static boolean equalsIncludingNaN(float[] x, float[] y) {
        if ((x == null) || (y == null)) {
            return !((x == null) ^ (y == null));
        }
        if (x.length != y.length) {
            return false;
        }
        for (int i = 0; i < x.length; ++i) {
            if (!Precision.equalsIncludingNaN(x[i], y[i])) {
                return false;
            }
        }
        return true;
    }

    /**
     * Returns {@code true} iff both arguments are {@code null} or have same
     * dimensions and all their elements are equal as defined by
     * {@link Precision#equals(double,double)}.
     *
     * @param x First array.
     * @param y Second array.
     * @return {@code true} if the values are both {@code null} or have same
     * dimension and equal elements.
     */
    public static boolean equals(double[] x, double[] y) {
        if ((x == null) || (y == null)) {
            return !((x == null) ^ (y == null));
        }
        if (x.length != y.length) {
            return false;
        }
        for (int i = 0; i < x.length; ++i) {
            if (!Precision.equals(x[i], y[i])) {
                return false;
            }
        }
        return true;
    }

    /**
     * Returns {@code true} iff both arguments are {@code null} or have same
     * dimensions and all their elements are equal as defined by
     * {@link Precision#equalsIncludingNaN(double,double) this method}.
     *
     * @param x First array.
     * @param y Second array.
     * @return {@code true} if the values are both {@code null} or have same
     * dimension and equal elements.
     * @since 2.2
     */
    public static boolean equalsIncludingNaN(double[] x, double[] y) {
        if ((x == null) || (y == null)) {
            return !((x == null) ^ (y == null));
        }
        if (x.length != y.length) {
            return false;
        }
        for (int i = 0; i < x.length; ++i) {
            if (!Precision.equalsIncludingNaN(x[i], y[i])) {
                return false;
            }
        }
        return true;
    }

    /**
     * Normalizes an array to make it sum to a specified value.
     * Returns the result of the transformation
     * <pre>
     *    x |-> x * normalizedSum / sum
     * </pre>
     * applied to each non-NaN element x of the input array, where sum is the
     * sum of the non-NaN entries in the input array.
     * <p>
     * Throws IllegalArgumentException if {@code normalizedSum} is infinite
     * or NaN and ArithmeticException if the input array contains any infinite elements
     * or sums to 0.
     * <p>
     * Ignores (i.e., copies unchanged to the output array) NaNs in the input array.
     *
     * @param values Input array to be normalized
     * @param normalizedSum Target sum for the normalized array
     * @return the normalized array.
     * @throws MathArithmeticException if the input array contains infinite
     * elements or sums to zero.
     * @throws MathIllegalArgumentException if the target sum is infinite or {@code NaN}.
     * @since 2.1
     */
    public static double[] normalizeArray(double[] values, double normalizedSum)
        throws MathIllegalArgumentException, MathArithmeticException {
        if (Double.isInfinite(normalizedSum)) {
            throw new MathIllegalArgumentException(LocalizedFormats.NORMALIZE_INFINITE);
        }
        if (Double.isNaN(normalizedSum)) {
            throw new MathIllegalArgumentException(LocalizedFormats.NORMALIZE_NAN);
        }
        double sum = 0d;
        final int len = values.length;
        double[] out = new double[len];
        for (int i = 0; i < len; i++) {
            if (Double.isInfinite(values[i])) {
                throw new MathIllegalArgumentException(LocalizedFormats.INFINITE_ARRAY_ELEMENT, values[i], i);
            }
            if (!Double.isNaN(values[i])) {
                sum += values[i];
            }
        }
        if (sum == 0) {
            throw new MathArithmeticException(LocalizedFormats.ARRAY_SUMS_TO_ZERO);
        }
        for (int i = 0; i < len; i++) {
            if (Double.isNaN(values[i])) {
                out[i] = Double.NaN;
            } else {
                out[i] = values[i] * normalizedSum / sum;
            }
        }
        return out;
    }

    /** Build an array of elements.
     * <p>
     * Arrays are filled with field.getZero()
     *
     * @param <T> the type of the field elements
     * @param field field to which array elements belong
     * @param length of the array
     * @return a new array
     * @since 3.2
     */
    public static <T> T[] buildArray(final Field<T> field, final int length) {
        @SuppressWarnings("unchecked") // OK because field must be correct class
        T[] array = (T[]) Array.newInstance(field.getRuntimeClass(), length);
        Arrays.fill(array, field.getZero());
        return array;
    }

    /** Build a double dimension  array of elements.
     * <p>
     * Arrays are filled with field.getZero()
     *
     * @param <T> the type of the field elements
     * @param field field to which array elements belong
     * @param rows number of rows in the array
     * @param columns number of columns (may be negative to build partial
     * arrays in the same way <code>new Field[rows][]</code> works)
     * @return a new array
     * @since 3.2
     */
    @SuppressWarnings("unchecked")
    public static <T> T[][] buildArray(final Field<T> field, final int rows, final int columns) {
        final T[][] array;
        if (columns < 0) {
            T[] dummyRow = buildArray(field, 0);
            array = (T[][]) Array.newInstance(dummyRow.getClass(), rows);
        } else {
            array = (T[][]) Array.newInstance(field.getRuntimeClass(),
                                              new int[] {
                                                  rows, columns
                                              });
            for (int i = 0; i < rows; ++i) {
                Arrays.fill(array[i], field.getZero());
            }
        }
        return array;
    }

    /**
     * Calculates the <a href="http://en.wikipedia.org/wiki/Convolution">
     * convolution</a> between two sequences.
     * <p>
     * The solution is obtained via straightforward computation of the
     * convolution sum (and not via FFT). Whenever the computation needs
     * an element that would be located at an index outside the input arrays,
     * the value is assumed to be zero.
     *
     * @param x First sequence.
     * Typically, this sequence will represent an input signal to a system.
     * @param h Second sequence.
     * Typically, this sequence will represent the impulse response of the system.
     * @return the convolution of {@code x} and {@code h}.
     * This array's length will be {@code x.length + h.length - 1}.
     * @throws NullArgumentException if either {@code x} or {@code h} is {@code null}.
     * @throws NoDataException if either {@code x} or {@code h} is empty.
     *
     * @since 3.3
     */
    public static double[] convolve(double[] x, double[] h)
        throws NullArgumentException,
               NoDataException {
        MathUtils.checkNotNull(x);
        MathUtils.checkNotNull(h);

        final int xLen = x.length;
        final int hLen = h.length;

        if (xLen == 0 || hLen == 0) {
            throw new NoDataException();
        }

        // initialize the output array
        final int totalLength = xLen + hLen - 1;
        final double[] y = new double[totalLength];

        // straightforward implementation of the convolution sum
        for (int n = 0; n < totalLength; n++) {
            double yn = 0;
            int k = FastMath.max(0, n + 1 - xLen);
            int j = n - k;
            while (k < hLen && j >= 0) {
                yn += x[j--] * h[k++];
            }
            y[n] = yn;
        }

        return y;
    }

    /**
     * Specification for indicating that some operation applies
     * before or after a given index.
     */
    public enum Position {
        /** Designates the beginning of the array (near index 0). */
        HEAD,
        /** Designates the end of the array. */
        TAIL
    }

    /**
     * Shuffle the entries of the given array.
     * The {@code start} and {@code pos} parameters select which portion
     * of the array is randomized and which is left untouched.
     *
     * @see #shuffle(int[],int,Position,UniformRandomProvider)
     *
     * @param list Array whose entries will be shuffled (in-place).
     * @param start Index at which shuffling begins.
     * @param pos Shuffling is performed for index positions between
     * {@code start} and either the end (if {@link Position#TAIL})
     * or the beginning (if {@link Position#HEAD}) of the array.
     */
    public static void shuffle(int[] list,
                               int start,
                               Position pos) {
        shuffle(list, start, pos, RandomSource.create(RandomSource.WELL_19937_C));
    }

    /**
     * Shuffle the entries of the given array, using the
     * <a href="http://en.wikipedia.org/wiki/Fisher–Yates_shuffle#The_modern_algorithm">
     * Fisher–Yates</a> algorithm.
     * The {@code start} and {@code pos} parameters select which portion
     * of the array is randomized and which is left untouched.
     *
     * @param list Array whose entries will be shuffled (in-place).
     * @param start Index at which shuffling begins.
     * @param pos Shuffling is performed for index positions between
     * {@code start} and either the end (if {@link Position#TAIL})
     * or the beginning (if {@link Position#HEAD}) of the array.
     * @param rng Random number generator.
     */
    public static void shuffle(int[] list,
                               int start,
                               Position pos,
                               UniformRandomProvider rng) {
        switch (pos) {
        case TAIL: {
            for (int i = list.length - 1; i >= start; i--) {
                final int target;
                if (i == start) {
                    target = start;
                } else {
<<<<<<< HEAD
                    // NumberIsTooLargeException cannot occur.
                    target = new UniformIntegerDistribution(start, i).createSampler(rng).sample();
=======
                    target = rng.nextInt(i - start + 1) + start;
>>>>>>> 55fd738c
                }
                final int temp = list[target];
                list[target] = list[i];
                list[i] = temp;
            }
        }
            break;
        case HEAD: {
            for (int i = 0; i <= start; i++) {
                final int target;
                if (i == start) {
                    target = start;
                } else {
<<<<<<< HEAD
                    // NumberIsTooLargeException cannot occur.
                    target = new UniformIntegerDistribution(i, start).createSampler(rng).sample();
=======
                    target = rng.nextInt(start - i + 1) + i;
>>>>>>> 55fd738c
                }
                final int temp = list[target];
                list[target] = list[i];
                list[i] = temp;
            }
        }
            break;
        default:
            throw new MathInternalError(); // Should never happen.
        }
    }

    /**
     * Shuffle the entries of the given array.
     *
     * @see #shuffle(int[],int,Position,UniformRandomProvider)
     *
     * @param list Array whose entries will be shuffled (in-place).
     * @param rng Random number generator.
     */
    public static void shuffle(int[] list,
                               UniformRandomProvider rng) {
        shuffle(list, 0, Position.TAIL, rng);
    }

    /**
     * Shuffle the entries of the given array.
     *
     * @see #shuffle(int[],int,Position,UniformRandomProvider)
     *
     * @param list Array whose entries will be shuffled (in-place).
     */
    public static void shuffle(int[] list) {
        shuffle(list, RandomSource.create(RandomSource.WELL_19937_C));
    }

    /**
     * Returns an array representing the natural number {@code n}.
     *
     * @param n Natural number.
     * @return an array whose entries are the numbers 0, 1, ..., {@code n}-1.
     * If {@code n == 0}, the returned array is empty.
     */
    public static int[] natural(int n) {
        return sequence(n, 0, 1);
    }
    /**
     * Returns an array of {@code size} integers starting at {@code start},
     * skipping {@code stride} numbers.
     *
     * @param size Natural number.
     * @param start Natural number.
     * @param stride Natural number.
     * @return an array whose entries are the numbers
     * {@code start, start + stride, ..., start + (size - 1) * stride}.
     * If {@code size == 0}, the returned array is empty.
     *
     * @since 3.4
     */
    public static int[] sequence(int size,
                                 int start,
                                 int stride) {
        final int[] a = new int[size];
        for (int i = 0; i < size; i++) {
            a[i] = start + i * stride;
        }
        return a;
    }
    /**
     * This method is used
     * to verify that the input parameters designate a subarray of positive length.
     * <p>
     * <ul>
     * <li>returns <code>true</code> iff the parameters designate a subarray of
     * positive length</li>
     * <li>throws <code>MathIllegalArgumentException</code> if the array is null or
     * or the indices are invalid</li>
     * <li>returns <code>false</li> if the array is non-null, but
     * <code>length</code> is 0.
     * </ul></p>
     *
     * @param values the input array
     * @param begin index of the first array element to include
     * @param length the number of elements to include
     * @return true if the parameters are valid and designate a subarray of positive length
     * @throws MathIllegalArgumentException if the indices are invalid or the array is null
     * @since 3.3
     */
    public static boolean verifyValues(final double[] values, final int begin, final int length)
            throws MathIllegalArgumentException {
        return verifyValues(values, begin, length, false);
    }

    /**
     * This method is used
     * to verify that the input parameters designate a subarray of positive length.
     * <p>
     * <ul>
     * <li>returns <code>true</code> iff the parameters designate a subarray of
     * non-negative length</li>
     * <li>throws <code>IllegalArgumentException</code> if the array is null or
     * or the indices are invalid</li>
     * <li>returns <code>false</li> if the array is non-null, but
     * <code>length</code> is 0 unless <code>allowEmpty</code> is <code>true</code>
     * </ul></p>
     *
     * @param values the input array
     * @param begin index of the first array element to include
     * @param length the number of elements to include
     * @param allowEmpty if <code>true</code> then zero length arrays are allowed
     * @return true if the parameters are valid
     * @throws MathIllegalArgumentException if the indices are invalid or the array is null
     * @since 3.3
     */
    public static boolean verifyValues(final double[] values, final int begin,
            final int length, final boolean allowEmpty) throws MathIllegalArgumentException {

        if (values == null) {
            throw new NullArgumentException(LocalizedFormats.INPUT_ARRAY);
        }

        if (begin < 0) {
            throw new NotPositiveException(LocalizedFormats.START_POSITION, Integer.valueOf(begin));
        }

        if (length < 0) {
            throw new NotPositiveException(LocalizedFormats.LENGTH, Integer.valueOf(length));
        }

        if (begin + length > values.length) {
            throw new NumberIsTooLargeException(LocalizedFormats.SUBARRAY_ENDS_AFTER_ARRAY_END,
                    Integer.valueOf(begin + length), Integer.valueOf(values.length), true);
        }

        if (length == 0 && !allowEmpty) {
            return false;
        }

        return true;

    }

    /**
     * This method is used
     * to verify that the begin and length parameters designate a subarray of positive length
     * and the weights are all non-negative, non-NaN, finite, and not all zero.
     * <p>
     * <ul>
     * <li>returns <code>true</code> iff the parameters designate a subarray of
     * positive length and the weights array contains legitimate values.</li>
     * <li>throws <code>IllegalArgumentException</code> if any of the following are true:
     * <ul><li>the values array is null</li>
     *     <li>the weights array is null</li>
     *     <li>the weights array does not have the same length as the values array</li>
     *     <li>the weights array contains one or more infinite values</li>
     *     <li>the weights array contains one or more NaN values</li>
     *     <li>the weights array contains negative values</li>
     *     <li>the start and length arguments do not determine a valid array</li></ul>
     * </li>
     * <li>returns <code>false</li> if the array is non-null, but
     * <code>length</code> is 0.
     * </ul></p>
     *
     * @param values the input array
     * @param weights the weights array
     * @param begin index of the first array element to include
     * @param length the number of elements to include
     * @return true if the parameters are valid and designate a subarray of positive length
     * @throws MathIllegalArgumentException if the indices are invalid or the array is null
     * @since 3.3
     */
    public static boolean verifyValues(
        final double[] values,
        final double[] weights,
        final int begin,
        final int length) throws MathIllegalArgumentException {
        return verifyValues(values, weights, begin, length, false);
    }

    /**
     * This method is used
     * to verify that the begin and length parameters designate a subarray of positive length
     * and the weights are all non-negative, non-NaN, finite, and not all zero.
     * <p>
     * <ul>
     * <li>returns <code>true</code> iff the parameters designate a subarray of
     * non-negative length and the weights array contains legitimate values.</li>
     * <li>throws <code>MathIllegalArgumentException</code> if any of the following are true:
     * <ul><li>the values array is null</li>
     *     <li>the weights array is null</li>
     *     <li>the weights array does not have the same length as the values array</li>
     *     <li>the weights array contains one or more infinite values</li>
     *     <li>the weights array contains one or more NaN values</li>
     *     <li>the weights array contains negative values</li>
     *     <li>the start and length arguments do not determine a valid array</li></ul>
     * </li>
     * <li>returns <code>false</li> if the array is non-null, but
     * <code>length</code> is 0 unless <code>allowEmpty</code> is <code>true</code>.
     * </ul></p>
     *
     * @param values the input array.
     * @param weights the weights array.
     * @param begin index of the first array element to include.
     * @param length the number of elements to include.
     * @param allowEmpty if {@code true} than allow zero length arrays to pass.
     * @return {@code true} if the parameters are valid.
     * @throws NullArgumentException if either of the arrays are null
     * @throws MathIllegalArgumentException if the array indices are not valid,
     * the weights array contains NaN, infinite or negative elements, or there
     * are no positive weights.
     * @since 3.3
     */
    public static boolean verifyValues(final double[] values, final double[] weights,
            final int begin, final int length, final boolean allowEmpty) throws MathIllegalArgumentException {

        if (weights == null || values == null) {
            throw new NullArgumentException(LocalizedFormats.INPUT_ARRAY);
        }

        checkEqualLength(weights, values);

        boolean containsPositiveWeight = false;
        for (int i = begin; i < begin + length; i++) {
            final double weight = weights[i];
            if (Double.isNaN(weight)) {
                throw new MathIllegalArgumentException(LocalizedFormats.NAN_ELEMENT_AT_INDEX, Integer.valueOf(i));
            }
            if (Double.isInfinite(weight)) {
                throw new MathIllegalArgumentException(LocalizedFormats.INFINITE_ARRAY_ELEMENT, Double.valueOf(weight), Integer.valueOf(i));
            }
            if (weight < 0) {
                throw new MathIllegalArgumentException(LocalizedFormats.NEGATIVE_ELEMENT_AT_INDEX, Integer.valueOf(i), Double.valueOf(weight));
            }
            if (!containsPositiveWeight && weight > 0.0) {
                containsPositiveWeight = true;
            }
        }

        if (!containsPositiveWeight) {
            throw new MathIllegalArgumentException(LocalizedFormats.WEIGHT_AT_LEAST_ONE_NON_ZERO);
        }

        return verifyValues(values, begin, length, allowEmpty);
    }

    /**
     * Concatenates a sequence of arrays. The return array consists of the
     * entries of the input arrays concatenated in the order they appear in
     * the argument list.  Null arrays cause NullPointerExceptions; zero
     * length arrays are allowed (contributing nothing to the output array).
     *
     * @param x list of double[] arrays to concatenate
     * @return a new array consisting of the entries of the argument arrays
     * @throws NullPointerException if any of the arrays are null
     * @since 3.6
     */
    public static double[] concatenate(double[] ...x) {
        int combinedLength = 0;
        for (double[] a : x) {
            combinedLength += a.length;
        }
        int offset = 0;
        int curLength = 0;
        final double[] combined = new double[combinedLength];
        for (int i = 0; i < x.length; i++) {
            curLength = x[i].length;
            System.arraycopy(x[i], 0, combined, offset, curLength);
            offset += curLength;
        }
        return combined;
    }

    /**
     * Returns an array consisting of the unique values in {@code data}.
     * The return array is sorted in descending order.  Empty arrays
     * are allowed, but null arrays result in NullPointerException.
     * Infinities are allowed.  NaN values are allowed with maximum
     * sort order - i.e., if there are NaN values in {@code data},
     * {@code Double.NaN} will be the first element of the output array,
     * even if the array also contains {@code Double.POSITIVE_INFINITY}.
     *
     * @param data array to scan
     * @return descending list of values included in the input array
     * @throws NullPointerException if data is null
     * @since 3.6
     */
    public static double[] unique(double[] data) {
        TreeSet<Double> values = new TreeSet<Double>();
        for (int i = 0; i < data.length; i++) {
            values.add(data[i]);
        }
        final int count = values.size();
        final double[] out = new double[count];
        Iterator<Double> iterator = values.descendingIterator();
        int i = 0;
        while (iterator.hasNext()) {
            out[i++] = iterator.next();
        }
        return out;
    }
}<|MERGE_RESOLUTION|>--- conflicted
+++ resolved
@@ -1617,12 +1617,7 @@
                 if (i == start) {
                     target = start;
                 } else {
-<<<<<<< HEAD
-                    // NumberIsTooLargeException cannot occur.
-                    target = new UniformIntegerDistribution(start, i).createSampler(rng).sample();
-=======
                     target = rng.nextInt(i - start + 1) + start;
->>>>>>> 55fd738c
                 }
                 final int temp = list[target];
                 list[target] = list[i];
@@ -1636,12 +1631,7 @@
                 if (i == start) {
                     target = start;
                 } else {
-<<<<<<< HEAD
-                    // NumberIsTooLargeException cannot occur.
-                    target = new UniformIntegerDistribution(i, start).createSampler(rng).sample();
-=======
                     target = rng.nextInt(start - i + 1) + i;
->>>>>>> 55fd738c
                 }
                 final int temp = list[target];
                 list[target] = list[i];
