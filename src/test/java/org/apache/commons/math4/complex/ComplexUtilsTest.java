--- conflicted
+++ resolved
@@ -266,17 +266,10 @@
         TestUtils.assertSame(new Complex(6, 7), ComplexUtils.extractComplexFromInterleavedArray(f, 3));
         // Extract interleaved double from complex array, index 3
         TestUtils.assertEquals(msg, new double[] { 6, 7 }, ComplexUtils.extractInterleavedFromComplexArray(c, 3),
-<<<<<<< HEAD
                 Math.ulp(1));
         // Extract interleaved float from complex array, index 3
         TestUtils.assertEquals(msg, new double[] { 6, 7 }, ComplexUtils.extractInterleavedFromComplexArray(c, 3),
                 Math.ulp(1));
-=======
-               Math.ulp(1.0));
-        // Extract interleaved float from complex array, index 3
-        TestUtils.assertEquals(msg, new double[] { 6, 7 }, ComplexUtils.extractInterleavedFromComplexArray(c, 3),
-               Math.ulp(1.0));
->>>>>>> 35ca5e10
         if (!msg.equals("")) {
             throw new RuntimeException(msg);
         }
